--- conflicted
+++ resolved
@@ -1,17 +1,10 @@
 ﻿using System;
 using System.Collections.Generic;
 using System.Diagnostics;
-<<<<<<< HEAD
-using System.Linq;
-=======
 using System.IO;
->>>>>>> f614dd50
 using Raven.Abstractions.Data;
 using Raven.Client.Document;
-using Raven.Client.Linq;
-using Raven.Client.Indexes;
-using Raven.Database.Indexing;
-using Raven.Tests.Issues;
+using System.Linq;
 
 namespace Raven.Tryouts
 {
@@ -19,15 +12,8 @@
 	{
 		static void Main(string[] args)
 		{
-<<<<<<< HEAD
-			Console.WriteLine(IndexingUtil.MapBucket("users/123"));
-			Console.WriteLine(IndexingUtil.MapBucket("users/1252"));
-		}
-=======
 			var x = Path.GetDirectoryName(@"F:\");
 			Console.WriteLine(x);
 		} 
->>>>>>> f614dd50
 	}
-
 }