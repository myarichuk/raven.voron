--- conflicted
+++ resolved
@@ -1,57 +1,3 @@
-<<<<<<< HEAD
-﻿using System.IO;
-using System.Text;
-using System.Threading.Tasks;
-using Voron.Impl;
-using Xunit;
-
-namespace Voron.Tests.Storage
-{
-	public class Snapshots : StorageTest
-	{
-		[Fact]
-		public void SingleItemBatchTest()
-		{
-			var batch = new WriteBatch();
-            batch.Add("key/1", new MemoryStream(Encoding.UTF8.GetBytes("123")), Constants.RootTreeName);
-
-			Env.Writer.Write(batch);
-
-			using (var snapshot = Env.CreateSnapshot())
-			{
-				using (var stream = snapshot.Read(null, "key/1").Stream)
-				using (var reader = new StreamReader(stream))
-				{
-					var result = reader.ReadToEnd();
-					Assert.Equal("123", result);
-				}
-			}
-		}
-
-		[Fact]
-		public void SingleItemBatchTestLowLevel()
-		{
-			using (var tx = Env.NewTransaction(TransactionFlags.ReadWrite))
-			{
-				tx.State.Root.Add(tx, "key/1", new MemoryStream(Encoding.UTF8.GetBytes("123")));
-
-				tx.Commit();
-			}
-
-
-			using (var tx = Env.NewTransaction(TransactionFlags.Read))
-			{
-				using(var stream = tx.State.Root.Read(tx, "key/1").Stream)
-				using (var reader = new StreamReader(stream))
-				{
-					var result = reader.ReadToEnd();
-					Assert.Equal("123", result);
-				}
-				tx.Commit();
-			}
-		}
-	}
-=======
 ﻿using System.IO;
 using System.Text;
 using System.Threading.Tasks;
@@ -96,5 +42,4 @@
 			}
 		}
 	}
->>>>>>> d8897405
 }