--- conflicted
+++ resolved
@@ -1,138 +1,3 @@
-<<<<<<< HEAD
-﻿// -----------------------------------------------------------------------
-//  <copyright file="FlushingToDataFile.cs" company="Hibernating Rhinos LTD">
-//      Copyright (c) Hibernating Rhinos LTD. All rights reserved.
-//  </copyright>
-// -----------------------------------------------------------------------
-
-using System;
-using System.IO;
-using Voron.Impl;
-using Voron.Impl.Paging;
-using Xunit;
-
-namespace Voron.Tests.Bugs
-{
-	public class FlushingToDataFile : StorageTest
-	{
-		protected override void Configure(StorageEnvironmentOptions options)
-		{
-			options.ManualFlushing = true;
-			options.MaxLogFileSize = 2 * AbstractPager.PageSize;
-		}
-
-		[Fact]
-		public unsafe void ReadTransactionShouldNotReadFromJournalSnapshotIfJournalWasFlushedInTheMeanwhile()
-		{
-			var value1 = new byte[4000];
-
-			new Random().NextBytes(value1);
-
-			Assert.Equal(2 * AbstractPager.PageSize, Env.Options.MaxLogFileSize);
-
-			using (var tx = Env.NewTransaction(TransactionFlags.ReadWrite))
-			{
-				tx.State.Root.Add(tx, "foo/0", new MemoryStream(value1));
-
-				tx.Commit();
-			}
-
-			using (var tx = Env.NewTransaction(TransactionFlags.ReadWrite))
-			{
-				tx.State.Root.Add(tx, "foo/1", new MemoryStream(value1));
-
-				tx.Commit();
-			}
-
-			using (var tx = Env.NewTransaction(TransactionFlags.Read))
-			{
-				Env.FlushLogToDataFile(); // force flushing during read transaction
-
-				using (var txw = Env.NewTransaction(TransactionFlags.ReadWrite))
-				{
-					// empty transaction is enough to expose the issue because it allocates 1 page in the scratch space for the transaction header
-					txw.Commit();
-				}
-
-				for (var i = 0; i < 2; i++)
-				{
-					var readResult = tx.State.Root.Read(tx, "foo/" + i);
-
-					Assert.NotNull(readResult);
-					Assert.Equal(value1.Length, readResult.Stream.Length);
-
-					var memoryStream = new MemoryStream();
-					readResult.Stream.CopyTo(memoryStream);
-
-					fixed (byte* b = value1)
-					fixed (byte* c = memoryStream.GetBuffer())
-						Assert.Equal(0, NativeMethods.memcmp(b, c, value1.Length));
-				}
-			}
-		}
-
-		[Fact]
-		public void FlushingOperationShouldHaveOwnScratchPagerStateReference()
-		{
-			var value1 = new byte[4000];
-
-			new Random().NextBytes(value1);
-
-			Assert.Equal(2 * AbstractPager.PageSize, Env.Options.MaxLogFileSize);
-
-			Env.FlushLogToDataFile();
-
-			using (var tx = Env.NewTransaction(TransactionFlags.ReadWrite))
-			{
-				tx.State.Root.Add(tx, "foo/0", new MemoryStream(value1));
-				tx.State.Root.Add(tx, "foo/1", new MemoryStream(value1));
-
-				tx.Commit();
-			}
-
-			using (var tx = Env.NewTransaction(TransactionFlags.ReadWrite))
-			{
-				tx.State.Root.Add(tx, "foo/0", new MemoryStream(value1));
-
-				tx.Commit();
-			}
-
-			using (var tx = Env.NewTransaction(TransactionFlags.ReadWrite))
-			{
-				tx.State.Root.Add(tx, "foo/4", new MemoryStream(value1));
-				tx.Commit();
-			}
-
-
-			using (var tx = Env.NewTransaction(TransactionFlags.ReadWrite))
-			{
-				var readResult = tx.State.Root.Read(tx, "foo/0");
-
-				Assert.NotNull(readResult);
-				Assert.Equal(value1.Length, readResult.Stream.Length);
-
-				var memoryStream = new MemoryStream();
-				readResult.Stream.CopyTo(memoryStream);
-			}
-
-			using (var tx = Env.NewTransaction(TransactionFlags.Read))
-			{
-				Env.FlushLogToDataFile();
-			}
-
-			using (var tx = Env.NewTransaction(TransactionFlags.ReadWrite))
-			{
-				var readResult = tx.State.Root.Read(tx, "foo/0");
-
-				Assert.NotNull(readResult);
-				Assert.Equal(value1.Length, readResult.Stream.Length);
-
-				var memoryStream = new MemoryStream();
-				readResult.Stream.CopyTo(memoryStream);
-			}
-		}
-	}
-=======
 ﻿// -----------------------------------------------------------------------
 //  <copyright file="FlushingToDataFile.cs" company="Hibernating Rhinos LTD">
 //      Copyright (c) Hibernating Rhinos LTD. All rights reserved.
@@ -266,5 +131,4 @@
 			}
 		}
 	}
->>>>>>> d8897405
 }