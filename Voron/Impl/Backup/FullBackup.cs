--- conflicted
+++ resolved
@@ -1,123 +1,3 @@
-<<<<<<< HEAD
-﻿// -----------------------------------------------------------------------
-//  <copyright file="FullBackup.cs" company="Hibernating Rhinos LTD">
-//      Copyright (c) Hibernating Rhinos LTD. All rights reserved.
-//  </copyright>
-// -----------------------------------------------------------------------
-
-using System.Diagnostics;
-using System.IO;
-using System.IO.Compression;
-using Voron.Impl.FileHeaders;
-using Voron.Impl.Journal;
-using Voron.Impl.Paging;
-using Voron.Util;
-
-namespace Voron.Impl.Backup
-{
-	public unsafe class FullBackup
-	{
-		public void ToFile(StorageEnvironment env, string backupPath, CompressionLevel compression = CompressionLevel.Optimal)
-		{
-			var dataPager = env.Options.DataPager;
-			var copier = new DataCopier(AbstractPager.PageSize * 16);
-			Transaction txr = null;
-			try
-			{
-				using (var file = new FileStream(backupPath, FileMode.Create))
-				using (var package = new ZipArchive(file, ZipArchiveMode.Create))
-				{
-					long allocatedPages;
-
-					SafeList<JournalFile> files; // thread safety copy
-					long lastWrittenLogPage = -1;
-					long lastWrittenLogFile = -1;
-					using (var txw = env.NewTransaction(TransactionFlags.ReadWrite)) // so we can snapshot the headers safely
-					{
-						txr = env.NewTransaction(TransactionFlags.Read); // now have snapshot view
-						allocatedPages = dataPager.NumberOfAllocatedPages;
-
-						Debug.Assert(HeaderAccessor.HeaderFileNames.Length == 2);
-
-						foreach (var headerFileName in HeaderAccessor.HeaderFileNames)
-						{
-							var header = stackalloc FileHeader[1];
-
-							if (env.Options.ReadHeader(headerFileName, header))
-							{
-								var headerPart = package.CreateEntry(headerFileName, compression);
-								Debug.Assert(headerPart != null);
-
-								using (var headerStream = headerPart.Open())
-								{
-									copier.ToStream((byte*) header, sizeof (FileHeader), headerStream);
-								}
-							}
-						}
-
-						// journal files snapshot
-						files = env.Journal.Files;
-
-						files.ForEach(x => x.AddRef());
-
-						if (env.Journal.CurrentFile != null)
-						{
-							lastWrittenLogFile = env.Journal.CurrentFile.Number;
-							lastWrittenLogPage = env.Journal.CurrentFile.WritePagePosition - 1;
-						}
-
-						// txw.Commit(); intentionally not committing
-					}
-
-					// data file backup
-					var dataPart = package.CreateEntry("db.voron", compression);
-					Debug.Assert(dataPart != null);
-
-					using (var dataStream = dataPart.Open())
-					{
-						// now can copy everything else
-						var firstDataPage = dataPager.Read(0);
-
-						copier.ToStream(firstDataPage.Base, AbstractPager.PageSize*allocatedPages, dataStream);
-					}
-
-					try
-					{
-						foreach (var journalFile in files)
-						{
-							var journalPart = package.CreateEntry(StorageEnvironmentOptions.JournalName(journalFile.Number), compression);
-
-							Debug.Assert(journalPart != null);
-
-							var pagesToCopy = journalFile.JournalWriter.NumberOfAllocatedPages;
-							if (journalFile.Number == lastWrittenLogFile)
-								pagesToCopy = lastWrittenLogPage + 1;
-
-							using (var stream = journalPart.Open())
-							{
-								copier.ToStream(journalFile, 0, pagesToCopy, stream);
-							}
-						}
-					}
-					finally
-					{
-						files.ForEach(x => x.Release());
-					}
-				}
-			}
-			finally
-			{
-				if (txr != null)
-					txr.Dispose();
-			}
-		}
-
-		public void Restore(string backupPath, string voronDataDir)
-		{
-			ZipFile.ExtractToDirectory(backupPath, voronDataDir);
-		}
-	}
-=======
 ﻿// -----------------------------------------------------------------------
 //  <copyright file="FullBackup.cs" company="Hibernating Rhinos LTD">
 //      Copyright (c) Hibernating Rhinos LTD. All rights reserved.
@@ -242,5 +122,4 @@
 			ZipFile.ExtractToDirectory(backupPath, voronDataDir);
 		}
 	}
->>>>>>> bb443197
 }