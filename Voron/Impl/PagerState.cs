--- conflicted
+++ resolved
@@ -1,89 +1,3 @@
-<<<<<<< HEAD
-﻿namespace Voron.Impl
-{
-    using System.Collections.Concurrent;
-    using System.Diagnostics;
-    using System.IO.MemoryMappedFiles;
-    using System.Threading;
-    using System.Threading.Tasks;
-
-    using Voron.Impl.Paging;
-
-    public unsafe class PagerState
-    {
-	    private readonly AbstractPager _pager;
-
-#if DEBUG
-        public static ConcurrentDictionary<PagerState, StackTrace> Instances = new ConcurrentDictionary<PagerState, StackTrace>();
-#endif
-
-        public PagerState(AbstractPager pager)
-        {
-	        _pager = pager;
-#if DEBUG
-            Instances[this] = new StackTrace(true);
-#endif
-        }
-
-        private int _refs;
-
-        public MemoryMappedViewAccessor Accessor;
-
-        public MemoryMappedFile File;
-
-        public byte* MapBase { get; set; }
-
-        public bool Released;
-
-        public void Release()
-        {
-            if (Interlocked.Decrement(ref _refs) != 0)
-                return;
-
-#if DEBUG
-            StackTrace value;
-            Instances.TryRemove(this, out value);
-#endif
-
-	        _pager.RegisterDisposal(Task.Run(() => ReleaseInternal()));
-        }
-
-        private void ReleaseInternal()
-        {
-            if (Accessor != null)
-            {
-                Accessor.SafeMemoryMappedViewHandle.ReleasePointer();
-                Accessor.Dispose();
-                Accessor = null;
-            }
-
-            if (File != null)
-            {
-                File.Dispose();
-                File = null;
-            }
-
-            Released = true;
-        }
-
-#if DEBUG
-        public ConcurrentQueue<StackTrace> AddedRefs = new ConcurrentQueue<StackTrace>();
-#endif
-
-        public void AddRef()
-        {
-            Interlocked.Increment(ref _refs);
-#if DEBUG
-            AddedRefs.Enqueue(new StackTrace(true));
-	        while (AddedRefs.Count > 500)
-	        {
-		        StackTrace trace;
-		        AddedRefs.TryDequeue(out trace);
-	        }
-#endif
-        }
-    }
-=======
 ﻿namespace Voron.Impl
 {
     using System.Collections.Concurrent;
@@ -168,5 +82,4 @@
 #endif
 		}
     }
->>>>>>> d8897405
 }