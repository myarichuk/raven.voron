<<<<<<< HEAD
﻿using System;
using System.IO;
using Voron.Impl;

namespace Voron.Trees
{
	public unsafe class SingleEntryIterator : IIterator
	{
		private readonly SliceComparer _cmp;
		private readonly NodeHeader* _item;
		private readonly Transaction _tx;

		public SingleEntryIterator(SliceComparer cmp, NodeHeader* item, Transaction tx)
		{
			_cmp = cmp;
			_item = item;
			_tx = tx;
		}

		public int GetCurrentDataSize()
		{
			return NodeHeader.GetDataSize(_tx, Current);
		}

		public Slice CurrentKey
		{
			get;
			private set;
		}

		public bool Seek(Slice key)
		{
			if (this.ValidateCurrentKey(Current, _cmp) == false)
				return false;
			CurrentKey = NodeHeader.GetData(_tx, _item);
			return true;
		}

		public NodeHeader* Current
		{
			get { return _item; }
		}

		public Slice RequiredPrefix
		{
			get;
			set;
		}

		public Slice MaxKey
		{
			get;
			set;
		}

		public bool MoveNext()
		{
			CurrentKey = null;
			return false;
		}

		public bool MovePrev()
		{
			CurrentKey = null;
			return false;
		}

		public bool Skip(int count)
		{
			if (count == 0)
				return this.ValidateCurrentKey(Current, _cmp);

			throw new NotSupportedException("There is only one entry in single entry iterator");
		}

		public Stream CreateStreamForCurrent()
		{
			return NodeHeader.Stream(_tx, Current);
		}

		public void Dispose()
		{
		}
	}
}
=======
﻿using System;
using System.IO;
using Voron.Impl;

namespace Voron.Trees
{
	public unsafe class SingleEntryIterator : IIterator
	{
		private readonly SliceComparer _cmp;
		private readonly NodeHeader* _item;
		private readonly Transaction _tx;

		public SingleEntryIterator(SliceComparer cmp, NodeHeader* item, Transaction tx)
		{
			_cmp = cmp;
			_item = item;
			_tx = tx;
		}

		public int GetCurrentDataSize()
		{
			throw new NotSupportedException("There is no value for single entry iterator");
		}

		public Slice CurrentKey
		{
			get;
			private set;
		}

		public bool Seek(Slice key)
		{
			if (this.ValidateCurrentKey(Current, _cmp) == false)
				return false;
			CurrentKey = NodeHeader.GetData(_tx, _item);
			return true;
		}

		public NodeHeader* Current
		{
			get { return _item; }
		}

		public Slice RequiredPrefix
		{
			get;
			set;
		}

		public Slice MaxKey
		{
			get;
			set;
		}

		public bool MoveNext()
		{
			CurrentKey = null;
			return false;
		}

		public bool MovePrev()
		{
			CurrentKey = null;
			return false;
		}

		public bool Skip(int count)
		{
			if (count == 0)
				return this.ValidateCurrentKey(Current, _cmp);

			throw new NotSupportedException("There is only one entry in single entry iterator");
		}

		public ValueReader CreateReaderForCurrent()
		{
			throw new NotSupportedException("There is no value for single entry iterator");
		}

		public void Dispose()
		{
		}
	}
}
>>>>>>> d8897405
<|MERGE_RESOLUTION|>--- conflicted
+++ resolved
@@ -1,90 +1,3 @@
-<<<<<<< HEAD
-﻿using System;
-using System.IO;
-using Voron.Impl;
-
-namespace Voron.Trees
-{
-	public unsafe class SingleEntryIterator : IIterator
-	{
-		private readonly SliceComparer _cmp;
-		private readonly NodeHeader* _item;
-		private readonly Transaction _tx;
-
-		public SingleEntryIterator(SliceComparer cmp, NodeHeader* item, Transaction tx)
-		{
-			_cmp = cmp;
-			_item = item;
-			_tx = tx;
-		}
-
-		public int GetCurrentDataSize()
-		{
-			return NodeHeader.GetDataSize(_tx, Current);
-		}
-
-		public Slice CurrentKey
-		{
-			get;
-			private set;
-		}
-
-		public bool Seek(Slice key)
-		{
-			if (this.ValidateCurrentKey(Current, _cmp) == false)
-				return false;
-			CurrentKey = NodeHeader.GetData(_tx, _item);
-			return true;
-		}
-
-		public NodeHeader* Current
-		{
-			get { return _item; }
-		}
-
-		public Slice RequiredPrefix
-		{
-			get;
-			set;
-		}
-
-		public Slice MaxKey
-		{
-			get;
-			set;
-		}
-
-		public bool MoveNext()
-		{
-			CurrentKey = null;
-			return false;
-		}
-
-		public bool MovePrev()
-		{
-			CurrentKey = null;
-			return false;
-		}
-
-		public bool Skip(int count)
-		{
-			if (count == 0)
-				return this.ValidateCurrentKey(Current, _cmp);
-
-			throw new NotSupportedException("There is only one entry in single entry iterator");
-		}
-
-		public Stream CreateStreamForCurrent()
-		{
-			return NodeHeader.Stream(_tx, Current);
-		}
-
-		public void Dispose()
-		{
-		}
-	}
-}
-=======
 ﻿using System;
 using System.IO;
 using Voron.Impl;
@@ -169,5 +82,4 @@
 		{
 		}
 	}
-}
->>>>>>> d8897405
+}