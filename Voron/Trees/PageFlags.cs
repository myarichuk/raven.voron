--- conflicted
+++ resolved
@@ -1,14 +1,3 @@
-<<<<<<< HEAD
-﻿namespace Voron.Trees
-{
-	public enum PageFlags : byte
-	{
-		Branch = 1,
-		Leaf = 2,
-		Overflow = 3,
-		Meta = 4,
-	}
-=======
 ﻿namespace Voron.Trees
 {
 	public enum PageFlags : byte
@@ -17,5 +6,4 @@
 		Leaf = 2,
 		Overflow = 3,
 	}
->>>>>>> bb443197
 }