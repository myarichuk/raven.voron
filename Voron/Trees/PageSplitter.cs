--- conflicted
+++ resolved
@@ -1,254 +1,3 @@
-<<<<<<< HEAD
-﻿using System;
-using System.Diagnostics;
-using System.Runtime.CompilerServices;
-using Voron.Impl;
-using Voron.Impl.Paging;
-
-namespace Voron.Trees
-{
-    public unsafe class PageSplitter
-    {
-        private readonly Transaction _tx;
-        private readonly SliceComparer _cmp;
-        private readonly Slice _newKey;
-        private readonly int _len;
-        private readonly long _pageNumber;
-	    private readonly NodeFlags _nodeType;
-	    private readonly ushort _nodeVersion;
-        private readonly Cursor _cursor;
-		private readonly TreeMutableState _treeState;
-        private readonly Page _page;
-        private Page _parentPage;
-
-        public PageSplitter(Transaction tx, SliceComparer cmp, Slice newKey, int len, long pageNumber, NodeFlags nodeType, ushort nodeVersion, Cursor cursor, TreeMutableState treeState)
-        {
-            _tx = tx;
-            _cmp = cmp;
-            _newKey = newKey;
-            _len = len;
-            _pageNumber = pageNumber;
-	        _nodeType = nodeType;
-	        _nodeVersion = nodeVersion;
-            _cursor = cursor;
-            _treeState = treeState;
-	        var page = _cursor.Pages.First.Value;
-	        _page = tx.ModifyPage(page.PageNumber, page);
-			_cursor.Pop();
-        }
-
-        public byte* Execute()
-        {
-            var rightPage = Tree.NewPage(_tx, _page.Flags, 1);
-            _treeState.RecordNewPage(_page, 1);
-            rightPage.Flags = _page.Flags;
-            if (_cursor.PageCount == 0) // we need to do a root split
-            {
-                var newRootPage = Tree.NewPage(_tx, PageFlags.Branch, 1);
-                _cursor.Push(newRootPage);
-                _treeState.RootPageNumber = newRootPage.PageNumber;
-                _treeState.Depth++;
-                _treeState.RecordNewPage(newRootPage, 1);
-
-                // now add implicit left page
-				newRootPage.AddPageRefNode(0, Slice.BeforeAllKeys, _page.PageNumber);
-                _parentPage = newRootPage;
-                _parentPage.LastSearchPosition++;
-            }
-            else
-            {
-                // we already popped the page, so the current one on the stack is what the parent of the page
-				_parentPage = _tx.ModifyPage(_cursor.CurrentPage.PageNumber, _cursor.CurrentPage);
-				_cursor.Update(_cursor.Pages.First, _parentPage);
-            }
-
-            if (_page.LastSearchPosition >= _page.NumberOfEntries)
-            {
-                // when we get a split at the end of the page, we take that as a hint that the user is doing 
-                // sequential inserts, at that point, we are going to keep the current page as is and create a new 
-                // page, this will allow us to do minimal amount of work to get the best density
-
-                byte* pos;
-                if (_page.IsBranch)
-                {
-                    // here we steal the last entry from the current page so we maintain the implicit null left entry
-                    var node = _page.GetNode(_page.NumberOfEntries - 1);
-                    Debug.Assert(node->Flags == NodeFlags.PageRef);
-					rightPage.AddPageRefNode(0, Slice.Empty, node->PageNumber);
-					pos = AddNodeToPage(rightPage, 1);
-    
-                    AddSeparatorToParentPage(rightPage, new Slice(node));
-
-                    _page.RemoveNode(_page.NumberOfEntries - 1);
-                }
-                else
-                {
-                    AddSeparatorToParentPage(rightPage, _newKey);
-					pos = AddNodeToPage(rightPage, 0);
-                }
-                _cursor.Push(rightPage);
-                return pos;
-            }
-
-            return SplitPageInHalf(rightPage);
-        }
-
-		private byte* AddNodeToPage(Page page, int index)
-		{
-			switch (_nodeType)
-			{
-				case NodeFlags.PageRef:
-					return page.AddPageRefNode(index, _newKey, _pageNumber);
-				case NodeFlags.Data:
-					return page.AddDataNode(index, _newKey, _len, _nodeVersion);
-				case NodeFlags.MultiValuePageRef:
-					return page.AddMultiValueNode(index, _newKey, _len, _nodeVersion);
-				default:
-					throw new NotSupportedException("Unknown node type");
-			}
-		}
-
-        private byte* SplitPageInHalf(Page rightPage)
-        {
-            var currentIndex = _page.LastSearchPosition;
-            var newPosition = true;
-            var splitIndex = _page.NumberOfEntries / 2;
-            if (currentIndex < splitIndex)
-                newPosition = false;
-
-            if (_page.IsLeaf)
-            {
-                splitIndex = AdjustSplitPosition(_newKey, _len, _page, currentIndex, splitIndex, ref newPosition);
-            }
-
-			var currentNode = _page.GetNode(splitIndex);
-			var currentKey = new Slice(currentNode);
-
-            // here we the current key is the separator key and can go either way, so 
-            // use newPosition to decide if it stays on the left node or moves to the right
-            Slice seperatorKey;
-            if (currentIndex == splitIndex && newPosition)
-            {
-				seperatorKey = currentKey.Compare(_newKey, NativeMethods.memcmp) < 0 ? currentKey : _newKey;  
-            }
-            else
-            {
-	            seperatorKey = currentKey;
-            }
-
-            AddSeparatorToParentPage(rightPage, seperatorKey);
-
-            // move the actual entries from page to right page
-            var nKeys = _page.NumberOfEntries;
-            for (int i = splitIndex; i < nKeys; i++)
-            {
-                var node = _page.GetNode(i);
-                if (_page.IsBranch && rightPage.NumberOfEntries == 0)
-                {
-                    rightPage.CopyNodeDataToEndOfPage(node, Slice.Empty);
-                }
-                else
-                {
-                    rightPage.CopyNodeDataToEndOfPage(node);
-                }
-            }
-            _page.Truncate(_tx, splitIndex);
-
-            // actually insert the new key
-            return (currentIndex > splitIndex || newPosition && currentIndex == splitIndex)
-                ? InsertNewKey(rightPage) : InsertNewKey(_page);
-        }
-
-        private byte* InsertNewKey(Page p)
-        {
-			var pos = p.NodePositionFor(_newKey, _cmp);
-
-			var dataPos = AddNodeToPage(p, pos);
-			_cursor.Push(p);
-			return dataPos;
-		}
-
-        private void AddSeparatorToParentPage(Page rightPage, Slice seperatorKey)
-        {
-            if (_parentPage.SizeLeft < SizeOf.BranchEntry(seperatorKey) + Constants.NodeOffsetSize)
-            {
-                var pageSplitter = new PageSplitter(_tx, _cmp, seperatorKey, -1, rightPage.PageNumber, NodeFlags.PageRef, 0, _cursor, _treeState);
-                pageSplitter.Execute();
-            }
-            else
-            {
-                _parentPage.NodePositionFor(seperatorKey, _cmp); // select the appropriate place for this
-				_parentPage.AddPageRefNode(_parentPage.LastSearchPosition, seperatorKey, rightPage.PageNumber);
-            }
-        }
-
-
-        /// <summary>
-        /// For leaf pages, check the split point based on what
-        ///	fits where, since otherwise adding the node can fail.
-        ///	
-        ///	This check is only needed when the data items are
-        ///	relatively large, such that being off by one will
-        ///	make the difference between success or failure.
-        ///	
-        ///	It's also relevant if a page happens to be laid out
-        ///	such that one half of its nodes are all "small" and
-        ///	the other half of its nodes are "large." If the new
-        ///	item is also "large" and falls on the half with
-        ///	"large" nodes, it also may not fit.
-        /// </summary>
-        private int AdjustSplitPosition(Slice key, int len, Page page, int currentIndex, int splitIndex,
-                                                      ref bool newPosition)
-        {
-			var nodeSize = SizeOf.NodeEntry(AbstractPager.PageMaxSpace, key, len) + Constants.NodeOffsetSize;
-			if (page.NumberOfEntries >= 20 && nodeSize <= AbstractPager.PageMaxSpace / 16)
-            {
-                return splitIndex;
-            }
-
-            int pageSize = nodeSize;
-            if (currentIndex <= splitIndex)
-            {
-                newPosition = false;
-                for (int i = 0; i < splitIndex; i++)
-                {
-                    var node = page.GetNode(i);
-                    pageSize += node->GetNodeSize();
-                    pageSize += pageSize & 1;
-					if (pageSize > AbstractPager.PageMaxSpace)
-                    {
-                        if (i <= currentIndex)
-                        {
-                            if (i < currentIndex)
-                                newPosition = true;
-                            return currentIndex;
-                        }
-                        return (ushort)i;
-                    }
-                }
-            }
-            else
-            {
-                for (int i = page.NumberOfEntries - 1; i >= splitIndex; i--)
-                {
-                    var node = page.GetNode(i);
-                    pageSize += node->GetNodeSize();
-                    pageSize += pageSize & 1;
-					if (pageSize > AbstractPager.PageMaxSpace)
-                    {
-                        if (i >= currentIndex)
-                        {
-                            newPosition = false;
-                            return currentIndex;
-                        }
-                        return (ushort)(i + 1);
-                    }
-                }
-            }
-            return splitIndex;
-        }
-    }
-=======
 ﻿using System;
 using System.Diagnostics;
 using Voron.Impl;
@@ -513,5 +262,4 @@
             return splitIndex;
         }
     }
->>>>>>> d8897405
 }