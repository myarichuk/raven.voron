--- conflicted
+++ resolved
@@ -1,585 +1,528 @@
-﻿extern alias database;
-using System;
-using System.Collections.Generic;
-using System.ComponentModel.Composition.Hosting;
-<<<<<<< HEAD
-using System.IO;
-using System.Linq;
-using System.Linq.Expressions;
-using System.Reflection;
-=======
-using System.Linq;
-using System.Linq.Expressions;
->>>>>>> 91d6c761
-using System.Text;
-using Lucene.Net.Analysis;
-using Lucene.Net.Analysis.Standard;
-using Raven.Abstractions.Indexing;
-using Raven.Bundles.MoreLikeThis;
-<<<<<<< HEAD
-using Raven.Client.Document;
-using Raven.Client.Indexes;
-using Raven.Client.MoreLikeThis;
-using Raven.Server;
-=======
-using Raven.Client.Indexes;
-using Raven.Client.MoreLikeThis;
->>>>>>> 91d6c761
-using Xunit;
-using MoreLikeThisQueryParameters = Raven.Client.MoreLikeThis.MoreLikeThisQueryParameters;
-using StopWordsSetup = Raven.Client.MoreLikeThis.StopWordsSetup;
-
-namespace Raven.Bundles.Tests.MoreLikeThis
-{
-<<<<<<< HEAD
-	public class MoreLikeThisTests : IDisposable
-	{
-		#region Test Setup
-
-		private readonly DocumentStore documentStore;
-		private readonly string path;
-		private readonly RavenDbServer ravenDbServer;
-
-		public MoreLikeThisTests()
-		{
-			path = Path.GetDirectoryName(Assembly.GetAssembly(typeof(MoreLikeThisTests)).CodeBase);
-			path = Path.Combine(path, "TestDb").Substring(6);
-			database::Raven.Database.Extensions.IOExtensions.DeleteDirectory("Data");
-			ravenDbServer = new RavenDbServer(
-				new database::Raven.Database.Config.RavenConfiguration
-				{
-					Port = 8079,
-					RunInUnreliableYetFastModeThatIsNotSuitableForProduction = true,
-					DataDirectory = path,
-					Catalog = { Catalogs = { new AssemblyCatalog(typeof(MoreLikeThisResponder).Assembly) } },
-				});
-
-			documentStore = new DocumentStore
-			{
-				Url = "http://localhost:8079"
-			};
-			documentStore.Initialize();
-=======
-	public class MoreLikeThisTests : TestWithInMemoryDatabase, IDisposable
-	{
-		#region Test Setup
-
-		public MoreLikeThisTests() : base(config =>
-			{
-				config.Catalog.Catalogs.Add(new AssemblyCatalog(typeof(MoreLikeThisResponder).Assembly));
-			})
-		{
->>>>>>> 91d6c761
-		}
-
-		private static string GetLorem(int numWords)
-		{
-			const string theLorem = "Morbi nec purus eu libero interdum laoreet Nam metus quam posuere in elementum eget egestas eget justo Aenean orci ligula ullamcorper nec convallis non placerat nec lectus Quisque convallis porta suscipit Aliquam sollicitudin ligula sit amet libero cursus egestas Maecenas nec mauris neque at faucibus justo Fusce ut orci neque Nunc sodales pulvinar lobortis Praesent dui tellus fermentum sed faucibus nec faucibus non nibh Vestibulum adipiscing porta purus ut varius mi pulvinar eu Nam sagittis sodales hendrerit Vestibulum et tincidunt urna Fusce lacinia nisl at luctus lobortis lacus quam rhoncus risus a posuere nulla lorem at nisi Sed non erat nisl Cras in augue velit a mattis ante Etiam lorem dui elementum eget facilisis vitae viverra sit amet tortor Suspendisse potenti Nunc egestas accumsan justo viverra viverra Sed faucibus ullamcorper mauris ut pharetra ligula ornare eget Donec suscipit luctus rhoncus Pellentesque eget justo ac nunc tempus consequat Nullam fringilla egestas leo Praesent condimentum laoreet magna vitae luctus sem cursus sed Mauris massa purus suscipit ac malesuada a accumsan non neque Proin et libero vitae quam ultricies rhoncus Praesent urna neque molestie et suscipit vestibulum iaculis ac nulla Integer porta nulla vel leo ullamcorper eu rhoncus dui semper Donec dictum dui";
-			var loremArray = theLorem.Split();
-			var output = new StringBuilder();
-			var rnd = new Random();
-
-			for (var i = 0; i < numWords; i++)
-			{
-				output.Append(loremArray[rnd.Next(0, loremArray.Length - 1)]).Append(" ");
-			}
-			return output.ToString();
-		}
-
-		#endregion
-
-<<<<<<< HEAD
-		public void Dispose()
-		{
-			documentStore.Dispose();
-			ravenDbServer.Dispose();
-			database::Raven.Database.Extensions.IOExtensions.DeleteDirectory(path);
-		}
-
-=======
->>>>>>> 91d6c761
-		#region Test Facts
-
-		[Fact]
-		public void Can_Get_Results()
-		{
-			const string key = "datas/1";
-
-<<<<<<< HEAD
-=======
-			using(var session = documentStore.OpenSession())
-			{
-				session.Store(new KeyValuePair<string,string>("hi", "there"));
-				session.SaveChanges();
-			}
-
->>>>>>> 91d6c761
-			using (var session = documentStore.OpenSession())
-			{
-				new DataIndex().Execute(documentStore);
-
-				var list = new List<Data>
-				{
-					new Data {Body = "This is a test. Isn't it great? I hope I pass my test!"},
-					new Data {Body = "I have a test tomorrow. I hate having a test"},
-					new Data {Body = "Cake is great."},
-					new Data {Body = "This document has the word test only once"},
-					new Data {Body = "test"},
-					new Data {Body = "test"},
-					new Data {Body = "test"},
-					new Data {Body = "test"}
-				};
-				list.ForEach(session.Store);
-
-				session.SaveChanges();
-
-				//Ensure non stale index
-				var testObj = session.Query<Data, DataIndex>().Customize(x => x.WaitForNonStaleResults()).Where(x => x.Id == key).SingleOrDefault();
-				Assert.NotNull(testObj);
-			}
-
-			using (var session = documentStore.OpenSession())
-			{
-				var list = session.Advanced.MoreLikeThis<Data, DataIndex>(new MoreLikeThisQueryParameters
-				{
-					DocumentId = key,
-					Fields = new[] { "Body" }
-				});
-
-				Assert.NotEmpty(list);
-			}
-		}
-
-		[Fact]
-		public void Can_Get_Results_when_index_has_slash_in_it()
-		{
-			const string key = "datas/1";
-
-			using (var session = documentStore.OpenSession())
-			{
-				new Data_Index().Execute(documentStore);
-
-				var list = new List<Data>
-				{
-					new Data {Body = "This is a test. Isn't it great? I hope I pass my test!"},
-					new Data {Body = "I have a test tomorrow. I hate having a test"},
-					new Data {Body = "Cake is great."},
-					new Data {Body = "This document has the word test only once"},
-					new Data {Body = "test"},
-					new Data {Body = "test"},
-					new Data {Body = "test"},
-					new Data {Body = "test"}
-				};
-				list.ForEach(session.Store);
-
-				session.SaveChanges();
-
-				//Ensure non stale index
-				var testObj = session.Query<Data, Data_Index>().Customize(x => x.WaitForNonStaleResults()).Where(x => x.Id == key).SingleOrDefault();
-				Assert.NotNull(testObj);
-			}
-
-			using (var session = documentStore.OpenSession())
-			{
-				var list = session.Advanced.MoreLikeThis<Data, Data_Index>(new MoreLikeThisQueryParameters
-				{
-					DocumentId = key,
-					Fields = new[] { "Body" }
-				});
-
-				Assert.NotEmpty(list);
-			}
-		}
-
-		[Fact]
-		public void Query_On_Document_That_Does_Not_Have_High_Enough_Word_Frequency()
-		{
-			const string key = "datas/4";
-
-			using (var session = documentStore.OpenSession())
-			{
-				new DataIndex().Execute(documentStore);
-
-				var list = new List<Data>
-				{
-					new Data {Body = "This is a test. Isn't it great? I hope I pass my test!"},
-					new Data {Body = "I have a test tomorrow. I hate having a test"},
-					new Data {Body = "Cake is great."},
-					new Data {Body = "This document has the word test only once"},
-					new Data {Body = "test"},
-					new Data {Body = "test"},
-					new Data {Body = "test"},
-					new Data {Body = "test"}
-				};
-				list.ForEach(session.Store);
-
-				session.SaveChanges();
-
-				//Ensure non stale index
-				var testObj = session.Query<Data, DataIndex>().Customize(x => x.WaitForNonStaleResults()).Where(x => x.Id == key).SingleOrDefault();
-				Assert.NotNull(testObj);
-			}
-
-			using (var session = documentStore.OpenSession())
-			{
-				var list = session.Advanced.MoreLikeThis<Data, DataIndex>(new MoreLikeThisQueryParameters
-				{
-					DocumentId = key,
-					Fields = new[] { "Body" }
-				});
-
-				Assert.Empty(list);
-			}
-		}
-
-		[Fact]
-		public void Test_With_Lots_Of_Random_Data()
-		{
-			var key = "datas/1";
-			using (var session = documentStore.OpenSession())
-			{
-				new DataIndex().Execute(documentStore);
-
-				for (var i = 0; i < 100; i++)
-				{
-					var data = new Data { Body = GetLorem(200) };
-					session.Store(data);
-				}
-				session.SaveChanges();
-
-				//Ensure non stale index
-				var testObj = session.Query<Data, DataIndex>().Customize(x => x.WaitForNonStaleResults()).Where(x => x.Id == key).SingleOrDefault();
-				Assert.NotNull(testObj);
-			}
-
-			using (var session = documentStore.OpenSession())
-			{
-				var list = session.Advanced.MoreLikeThis<Data, DataIndex>(new MoreLikeThisQueryParameters
-				{
-					DocumentId = key,
-					Fields = new[] { "Body" }
-				});
-
-				Assert.NotEmpty(list);
-			}
-		}
-
-		[Fact]
-		public void Do_Not_Pass_FieldNames()
-		{
-			var key = "datas/1";
-			using (var session = documentStore.OpenSession())
-			{
-				new DataIndex().Execute(documentStore);
-
-				for (var i = 0; i < 10; i++)
-				{
-					var data = new Data { Body = "Body" + i, WhitespaceAnalyzerField = "test test" };
-					session.Store(data);
-				}
-				session.SaveChanges();
-
-				//Ensure non stale index
-				var testObj = session.Query<Data, DataIndex>().Customize(x => x.WaitForNonStaleResults()).Where(x => x.Id == key).SingleOrDefault();
-				Assert.NotNull(testObj);
-			}
-
-			using (var session = documentStore.OpenSession())
-			{
-				var list = session.Advanced.MoreLikeThis<Data, DataIndex>(key);
-
-				Assert.NotEmpty(list);
-			}
-		}
-
-		[Fact]
-		public void Each_Field_Should_Use_Correct_Analyzer()
-		{
-			var key = "datas/1";
-			using (var session = documentStore.OpenSession())
-			{
-				new DataIndex().Execute(documentStore);
-
-				for (var i = 0; i < 10; i++)
-				{
-					var data = new Data { WhitespaceAnalyzerField = "bob@hotmail.com hotmail" };
-					session.Store(data);
-				}
-				session.SaveChanges();
-
-				//Ensure non stale index
-				var testObj = session.Query<Data, DataIndex>().Customize(x => x.WaitForNonStaleResults()).Where(x => x.Id == key).SingleOrDefault();
-				Assert.NotNull(testObj);
-			}
-
-			using (var session = documentStore.OpenSession())
-			{
-				var list = session.Advanced.MoreLikeThis<Data, DataIndex>(key);
-
-				Assert.Empty(list);
-			}
-
-			key = "datas/11";
-			using (var session = documentStore.OpenSession())
-			{
-				new DataIndex().Execute(documentStore);
-
-				for (var i = 0; i < 10; i++)
-				{
-					var data = new Data { WhitespaceAnalyzerField = "bob@hotmail.com bob@hotmail.com" };
-					session.Store(data);
-				}
-				session.SaveChanges();
-
-				//Ensure non stale index
-				var testObj = session.Query<Data, DataIndex>().Customize(x => x.WaitForNonStaleResults()).Where(x => x.Id == key).SingleOrDefault();
-				Assert.NotNull(testObj);
-			}
-
-			using (var session = documentStore.OpenSession())
-			{
-				var list = session.Advanced.MoreLikeThis<Data, DataIndex>(key);
-
-				Assert.NotEmpty(list);
-			}
-		}
-
-		[Fact]
-		public void Can_Use_Min_Doc_Freq_Param()
-		{
-			const string key = "datas/1";
-
-			using (var session = documentStore.OpenSession())
-			{
-				new DataIndex().Execute(documentStore);
-
-				var list = new List<Data>
-				{
-					new Data {Body = "This is a test. Isn't it great? I hope I pass my test!"},
-					new Data {Body = "I have a test tomorrow. I hate having a test"},
-					new Data {Body = "Cake is great."},
-					new Data {Body = "This document has the word test only once"}
-				};
-				list.ForEach(session.Store);
-
-				session.SaveChanges();
-
-				//Ensure non stale index
-				var testObj = session.Query<Data, DataIndex>().Customize(x => x.WaitForNonStaleResults()).Where(x => x.Id == key).SingleOrDefault();
-				Assert.NotNull(testObj);
-			}
-
-			using (var session = documentStore.OpenSession())
-			{
-				var list = session.Advanced.MoreLikeThis<Data, DataIndex>(new MoreLikeThisQueryParameters
-				{
-					DocumentId = key,
-					Fields = new[] { "Body" },
-					MinimumDocumentFrequency = 2
-				});
-
-				Assert.NotEmpty(list);
-			}
-		}
-
-		[Fact]
-		public void Can_Use_Boost_Param()
-		{
-			const string key = "datas/1";
-
-			using (var session = documentStore.OpenSession())
-			{
-				new DataIndex().Execute(documentStore);
-
-				var list = new List<Data>
-				{
-					new Data {Body = "This is a test. it is a great test. I hope I pass my great test!"},
-					new Data {Body = "Cake is great."},
-					new Data {Body = "I have a test tomorrow."}
-				};
-				list.ForEach(session.Store);
-
-				session.SaveChanges();
-
-				//Ensure non stale index
-				var testObj = session.Query<Data, DataIndex>().Customize(x => x.WaitForNonStaleResults()).Where(x => x.Id == key).SingleOrDefault();
-				Assert.NotNull(testObj);
-			}
-
-			using (var session = documentStore.OpenSession())
-			{
-				var list = session.Advanced.MoreLikeThis<Data, DataIndex>(
-					new MoreLikeThisQueryParameters
-						{
-							DocumentId = key,
-							Fields = new[] { "Body" },
-							MinimumWordLength = 3,
-							MinimumDocumentFrequency = 1,
-							Boost = true
-						});
-
-				Assert.NotEqual(0, list.Count());
-				Assert.Equal("I have a test tomorrow.", list[0].Body);
-			}
-		}
-
-		[Fact]
-		public void Can_Use_Stop_Words()
-		{
-			const string key = "datas/1";
-
-			using (var session = documentStore.OpenSession())
-			{
-				new DataIndex().Execute(documentStore);
-
-				var list = new List<Data>
-				{
-					new Data {Body = "This is a test. Isn't it great? I hope I pass my test!"},
-					new Data {Body = "I should not hit this documet. I hope"},
-					new Data {Body = "Cake is great."},
-					new Data {Body = "This document has the word test only once"},
-					new Data {Body = "test"},
-					new Data {Body = "test"},
-					new Data {Body = "test"},
-					new Data {Body = "test"}
-				};
-				list.ForEach(session.Store);
-
-				session.Store(new StopWordsSetup { Id = "Config/Stopwords", StopWords = new List<string> { "I", "A", "Be" } });
-
-				session.SaveChanges();
-
-				//Ensure non stale index
-				var testObj = session.Query<Data, DataIndex>().Customize(x => x.WaitForNonStaleResults()).Where(x => x.Id == key).SingleOrDefault();
-				Assert.NotNull(testObj);
-			}
-
-			using (var session = documentStore.OpenSession())
-			{
-				var list = session.Advanced.MoreLikeThis<Data, DataIndex>(new MoreLikeThisQueryParameters
-																						{
-																							DocumentId = key,
-																							StopWordsDocumentId = "Config/Stopwords",
-																							MinimumDocumentFrequency = 1
-																						});
-
-				Assert.Equal(5, list.Count());
-			}
-		}
-
-		#endregion
-
-		#region Private Methods - Does NOT work!
-
-		private void InsertData()
-		{
-			using (var session = documentStore.OpenSession())
-			{
-				new DataIndex().Execute(documentStore);
-
-				var list = new List<Data>
-				{
-					new Data {Body = "This is a test. Isn't it great?"},
-					new Data {Body = "I have a test tomorrow. I hate having a test"},
-					new Data {Body = "Cake is great."},
-					new Data {Body = "test"},
-					new Data {Body = "test"},
-					new Data {Body = "test"},
-					new Data {Body = "test"},
-					new Data {Body = "test"}
-				};
-
-				foreach (var data in list)
-				{
-					session.Store(data);
-				}
-
-				session.SaveChanges();
-
-				//Ensure non stale index
-				var testObj = session.Query<Data, DataIndex>().Customize(x => x.WaitForNonStaleResults()).Where(x => x.Id == list[0].Id).SingleOrDefault();
-			}
-		}
-
-		#endregion
-
-		#region Data Classes
-
-		public class Data
-		{
-			public string Id { get; set; }
-			public string Body { get; set; }
-			public string WhitespaceAnalyzerField { get; set; }
-		}
-
-		#endregion
-
-		#region Indexes
-
-		public class DataIndex : AbstractIndexCreationTask<Data>
-		{
-			public DataIndex()
-			{
-				Map = docs => from doc in docs
-							  select new { doc.Body, doc.WhitespaceAnalyzerField };
-
-				Analyzers = new Dictionary<Expression<Func<Data, object>>, string>
-				{
-					{
-						x => x.Body,
-						typeof (StandardAnalyzer).FullName
-						},
-					{
-						x => x.WhitespaceAnalyzerField,
-						typeof (WhitespaceAnalyzer).FullName
-						}
-				};
-
-				Stores = new Dictionary<Expression<Func<Data, object>>, FieldStorage>
-				{
-					{
-						x => x.Body, FieldStorage.Yes
-						},
-					{
-						x => x.WhitespaceAnalyzerField, FieldStorage.Yes
-						}
-				};
-
-			}
-		}
-		public class Data_Index : AbstractIndexCreationTask<Data>
-		{
-			public Data_Index()
-			{
-				Map = docs => from doc in docs
-							  select new { doc.Body, doc.WhitespaceAnalyzerField };
-
-				Analyzers = new Dictionary<Expression<Func<Data, object>>, string>
-				{
-					{
-						x => x.Body,
-						typeof (StandardAnalyzer).FullName
-						},
-					{
-						x => x.WhitespaceAnalyzerField,
-						typeof (WhitespaceAnalyzer).FullName
-						}
-				};
-
-				Stores = new Dictionary<Expression<Func<Data, object>>, FieldStorage>
-				{
-					{
-						x => x.Body, FieldStorage.Yes
-						},
-					{
-						x => x.WhitespaceAnalyzerField, FieldStorage.Yes
-						}
-				};
-
-			}
-		}
-
-		#endregion
-
-	}
-}
+﻿extern alias database;
+using System;
+using System.Collections.Generic;
+using System.ComponentModel.Composition.Hosting;
+using System.Linq;
+using System.Linq.Expressions;
+using System.Text;
+using Lucene.Net.Analysis;
+using Lucene.Net.Analysis.Standard;
+using Raven.Abstractions.Indexing;
+using Raven.Bundles.MoreLikeThis;
+using Raven.Client.Indexes;
+using Raven.Client.MoreLikeThis;
+using Xunit;
+using MoreLikeThisQueryParameters = Raven.Client.MoreLikeThis.MoreLikeThisQueryParameters;
+using StopWordsSetup = Raven.Client.MoreLikeThis.StopWordsSetup;
+
+namespace Raven.Bundles.Tests.MoreLikeThis
+{
+	public class MoreLikeThisTests : TestWithInMemoryDatabase, IDisposable
+	{
+		#region Test Setup
+
+		public MoreLikeThisTests() : base(config =>
+			{
+				config.Catalog.Catalogs.Add(new AssemblyCatalog(typeof(MoreLikeThisResponder).Assembly));
+			})
+		{
+		}
+
+		private static string GetLorem(int numWords)
+		{
+			const string theLorem = "Morbi nec purus eu libero interdum laoreet Nam metus quam posuere in elementum eget egestas eget justo Aenean orci ligula ullamcorper nec convallis non placerat nec lectus Quisque convallis porta suscipit Aliquam sollicitudin ligula sit amet libero cursus egestas Maecenas nec mauris neque at faucibus justo Fusce ut orci neque Nunc sodales pulvinar lobortis Praesent dui tellus fermentum sed faucibus nec faucibus non nibh Vestibulum adipiscing porta purus ut varius mi pulvinar eu Nam sagittis sodales hendrerit Vestibulum et tincidunt urna Fusce lacinia nisl at luctus lobortis lacus quam rhoncus risus a posuere nulla lorem at nisi Sed non erat nisl Cras in augue velit a mattis ante Etiam lorem dui elementum eget facilisis vitae viverra sit amet tortor Suspendisse potenti Nunc egestas accumsan justo viverra viverra Sed faucibus ullamcorper mauris ut pharetra ligula ornare eget Donec suscipit luctus rhoncus Pellentesque eget justo ac nunc tempus consequat Nullam fringilla egestas leo Praesent condimentum laoreet magna vitae luctus sem cursus sed Mauris massa purus suscipit ac malesuada a accumsan non neque Proin et libero vitae quam ultricies rhoncus Praesent urna neque molestie et suscipit vestibulum iaculis ac nulla Integer porta nulla vel leo ullamcorper eu rhoncus dui semper Donec dictum dui";
+			var loremArray = theLorem.Split();
+			var output = new StringBuilder();
+			var rnd = new Random();
+
+			for (var i = 0; i < numWords; i++)
+			{
+				output.Append(loremArray[rnd.Next(0, loremArray.Length - 1)]).Append(" ");
+			}
+			return output.ToString();
+		}
+
+		#endregion
+
+		#region Test Facts
+
+		[Fact]
+		public void Can_Get_Results()
+		{
+			const string key = "datas/1";
+
+			using(var session = documentStore.OpenSession())
+			{
+				session.Store(new KeyValuePair<string,string>("hi", "there"));
+				session.SaveChanges();
+			}
+
+			using (var session = documentStore.OpenSession())
+			{
+				new DataIndex().Execute(documentStore);
+
+				var list = new List<Data>
+				{
+					new Data {Body = "This is a test. Isn't it great? I hope I pass my test!"},
+					new Data {Body = "I have a test tomorrow. I hate having a test"},
+					new Data {Body = "Cake is great."},
+					new Data {Body = "This document has the word test only once"},
+					new Data {Body = "test"},
+					new Data {Body = "test"},
+					new Data {Body = "test"},
+					new Data {Body = "test"}
+				};
+				list.ForEach(session.Store);
+
+				session.SaveChanges();
+
+				//Ensure non stale index
+				var testObj = session.Query<Data, DataIndex>().Customize(x => x.WaitForNonStaleResults()).Where(x => x.Id == key).SingleOrDefault();
+				Assert.NotNull(testObj);
+			}
+
+			using (var session = documentStore.OpenSession())
+			{
+				var list = session.Advanced.MoreLikeThis<Data, DataIndex>(new MoreLikeThisQueryParameters
+				{
+					DocumentId = key,
+					Fields = new[] { "Body" }
+				});
+
+				Assert.NotEmpty(list);
+			}
+		}
+
+		[Fact]
+		public void Can_Get_Results_when_index_has_slash_in_it()
+		{
+			const string key = "datas/1";
+
+			using (var session = documentStore.OpenSession())
+			{
+				new Data_Index().Execute(documentStore);
+
+				var list = new List<Data>
+				{
+					new Data {Body = "This is a test. Isn't it great? I hope I pass my test!"},
+					new Data {Body = "I have a test tomorrow. I hate having a test"},
+					new Data {Body = "Cake is great."},
+					new Data {Body = "This document has the word test only once"},
+					new Data {Body = "test"},
+					new Data {Body = "test"},
+					new Data {Body = "test"},
+					new Data {Body = "test"}
+				};
+				list.ForEach(session.Store);
+
+				session.SaveChanges();
+
+				//Ensure non stale index
+				var testObj = session.Query<Data, Data_Index>().Customize(x => x.WaitForNonStaleResults()).Where(x => x.Id == key).SingleOrDefault();
+				Assert.NotNull(testObj);
+			}
+
+			using (var session = documentStore.OpenSession())
+			{
+				var list = session.Advanced.MoreLikeThis<Data, Data_Index>(new MoreLikeThisQueryParameters
+				{
+					DocumentId = key,
+					Fields = new[] { "Body" }
+				});
+
+				Assert.NotEmpty(list);
+			}
+		}
+
+		[Fact]
+		public void Query_On_Document_That_Does_Not_Have_High_Enough_Word_Frequency()
+		{
+			const string key = "datas/4";
+
+			using (var session = documentStore.OpenSession())
+			{
+				new DataIndex().Execute(documentStore);
+
+				var list = new List<Data>
+				{
+					new Data {Body = "This is a test. Isn't it great? I hope I pass my test!"},
+					new Data {Body = "I have a test tomorrow. I hate having a test"},
+					new Data {Body = "Cake is great."},
+					new Data {Body = "This document has the word test only once"},
+					new Data {Body = "test"},
+					new Data {Body = "test"},
+					new Data {Body = "test"},
+					new Data {Body = "test"}
+				};
+				list.ForEach(session.Store);
+
+				session.SaveChanges();
+
+				//Ensure non stale index
+				var testObj = session.Query<Data, DataIndex>().Customize(x => x.WaitForNonStaleResults()).Where(x => x.Id == key).SingleOrDefault();
+				Assert.NotNull(testObj);
+			}
+
+			using (var session = documentStore.OpenSession())
+			{
+				var list = session.Advanced.MoreLikeThis<Data, DataIndex>(new MoreLikeThisQueryParameters
+				{
+					DocumentId = key,
+					Fields = new[] { "Body" }
+				});
+
+				Assert.Empty(list);
+			}
+		}
+
+		[Fact]
+		public void Test_With_Lots_Of_Random_Data()
+		{
+			var key = "datas/1";
+			using (var session = documentStore.OpenSession())
+			{
+				new DataIndex().Execute(documentStore);
+
+				for (var i = 0; i < 100; i++)
+				{
+					var data = new Data { Body = GetLorem(200) };
+					session.Store(data);
+				}
+				session.SaveChanges();
+
+				//Ensure non stale index
+				var testObj = session.Query<Data, DataIndex>().Customize(x => x.WaitForNonStaleResults()).Where(x => x.Id == key).SingleOrDefault();
+				Assert.NotNull(testObj);
+			}
+
+			using (var session = documentStore.OpenSession())
+			{
+				var list = session.Advanced.MoreLikeThis<Data, DataIndex>(new MoreLikeThisQueryParameters
+				{
+					DocumentId = key,
+					Fields = new[] { "Body" }
+				});
+
+				Assert.NotEmpty(list);
+			}
+		}
+
+		[Fact]
+		public void Do_Not_Pass_FieldNames()
+		{
+			var key = "datas/1";
+			using (var session = documentStore.OpenSession())
+			{
+				new DataIndex().Execute(documentStore);
+
+				for (var i = 0; i < 10; i++)
+				{
+					var data = new Data { Body = "Body" + i, WhitespaceAnalyzerField = "test test" };
+					session.Store(data);
+				}
+				session.SaveChanges();
+
+				//Ensure non stale index
+				var testObj = session.Query<Data, DataIndex>().Customize(x => x.WaitForNonStaleResults()).Where(x => x.Id == key).SingleOrDefault();
+				Assert.NotNull(testObj);
+			}
+
+			using (var session = documentStore.OpenSession())
+			{
+				var list = session.Advanced.MoreLikeThis<Data, DataIndex>(key);
+
+				Assert.NotEmpty(list);
+			}
+		}
+
+		[Fact]
+		public void Each_Field_Should_Use_Correct_Analyzer()
+		{
+			var key = "datas/1";
+			using (var session = documentStore.OpenSession())
+			{
+				new DataIndex().Execute(documentStore);
+
+				for (var i = 0; i < 10; i++)
+				{
+					var data = new Data { WhitespaceAnalyzerField = "bob@hotmail.com hotmail" };
+					session.Store(data);
+				}
+				session.SaveChanges();
+
+				//Ensure non stale index
+				var testObj = session.Query<Data, DataIndex>().Customize(x => x.WaitForNonStaleResults()).Where(x => x.Id == key).SingleOrDefault();
+				Assert.NotNull(testObj);
+			}
+
+			using (var session = documentStore.OpenSession())
+			{
+				var list = session.Advanced.MoreLikeThis<Data, DataIndex>(key);
+
+				Assert.Empty(list);
+			}
+
+			key = "datas/11";
+			using (var session = documentStore.OpenSession())
+			{
+				new DataIndex().Execute(documentStore);
+
+				for (var i = 0; i < 10; i++)
+				{
+					var data = new Data { WhitespaceAnalyzerField = "bob@hotmail.com bob@hotmail.com" };
+					session.Store(data);
+				}
+				session.SaveChanges();
+
+				//Ensure non stale index
+				var testObj = session.Query<Data, DataIndex>().Customize(x => x.WaitForNonStaleResults()).Where(x => x.Id == key).SingleOrDefault();
+				Assert.NotNull(testObj);
+			}
+
+			using (var session = documentStore.OpenSession())
+			{
+				var list = session.Advanced.MoreLikeThis<Data, DataIndex>(key);
+
+				Assert.NotEmpty(list);
+			}
+		}
+
+		[Fact]
+		public void Can_Use_Min_Doc_Freq_Param()
+		{
+			const string key = "datas/1";
+
+			using (var session = documentStore.OpenSession())
+			{
+				new DataIndex().Execute(documentStore);
+
+				var list = new List<Data>
+				{
+					new Data {Body = "This is a test. Isn't it great? I hope I pass my test!"},
+					new Data {Body = "I have a test tomorrow. I hate having a test"},
+					new Data {Body = "Cake is great."},
+					new Data {Body = "This document has the word test only once"}
+				};
+				list.ForEach(session.Store);
+
+				session.SaveChanges();
+
+				//Ensure non stale index
+				var testObj = session.Query<Data, DataIndex>().Customize(x => x.WaitForNonStaleResults()).Where(x => x.Id == key).SingleOrDefault();
+				Assert.NotNull(testObj);
+			}
+
+			using (var session = documentStore.OpenSession())
+			{
+				var list = session.Advanced.MoreLikeThis<Data, DataIndex>(new MoreLikeThisQueryParameters
+				{
+					DocumentId = key,
+					Fields = new[] { "Body" },
+					MinimumDocumentFrequency = 2
+				});
+
+				Assert.NotEmpty(list);
+			}
+		}
+
+		[Fact]
+		public void Can_Use_Boost_Param()
+		{
+			const string key = "datas/1";
+
+			using (var session = documentStore.OpenSession())
+			{
+				new DataIndex().Execute(documentStore);
+
+				var list = new List<Data>
+				{
+					new Data {Body = "This is a test. it is a great test. I hope I pass my great test!"},
+					new Data {Body = "Cake is great."},
+					new Data {Body = "I have a test tomorrow."}
+				};
+				list.ForEach(session.Store);
+
+				session.SaveChanges();
+
+				//Ensure non stale index
+				var testObj = session.Query<Data, DataIndex>().Customize(x => x.WaitForNonStaleResults()).Where(x => x.Id == key).SingleOrDefault();
+				Assert.NotNull(testObj);
+			}
+
+			using (var session = documentStore.OpenSession())
+			{
+				var list = session.Advanced.MoreLikeThis<Data, DataIndex>(
+					new MoreLikeThisQueryParameters
+						{
+							DocumentId = key,
+							Fields = new[] { "Body" },
+							MinimumWordLength = 3,
+							MinimumDocumentFrequency = 1,
+							Boost = true
+						});
+
+				Assert.NotEqual(0, list.Count());
+				Assert.Equal("I have a test tomorrow.", list[0].Body);
+			}
+		}
+
+		[Fact]
+		public void Can_Use_Stop_Words()
+		{
+			const string key = "datas/1";
+
+			using (var session = documentStore.OpenSession())
+			{
+				new DataIndex().Execute(documentStore);
+
+				var list = new List<Data>
+				{
+					new Data {Body = "This is a test. Isn't it great? I hope I pass my test!"},
+					new Data {Body = "I should not hit this documet. I hope"},
+					new Data {Body = "Cake is great."},
+					new Data {Body = "This document has the word test only once"},
+					new Data {Body = "test"},
+					new Data {Body = "test"},
+					new Data {Body = "test"},
+					new Data {Body = "test"}
+				};
+				list.ForEach(session.Store);
+
+				session.Store(new StopWordsSetup { Id = "Config/Stopwords", StopWords = new List<string> { "I", "A", "Be" } });
+
+				session.SaveChanges();
+
+				//Ensure non stale index
+				var testObj = session.Query<Data, DataIndex>().Customize(x => x.WaitForNonStaleResults()).Where(x => x.Id == key).SingleOrDefault();
+				Assert.NotNull(testObj);
+			}
+
+			using (var session = documentStore.OpenSession())
+			{
+				var list = session.Advanced.MoreLikeThis<Data, DataIndex>(new MoreLikeThisQueryParameters
+																						{
+																							DocumentId = key,
+																							StopWordsDocumentId = "Config/Stopwords",
+																							MinimumDocumentFrequency = 1
+																						});
+
+				Assert.Equal(5, list.Count());
+			}
+		}
+
+		#endregion
+
+		#region Private Methods - Does NOT work!
+
+		private void InsertData()
+		{
+			using (var session = documentStore.OpenSession())
+			{
+				new DataIndex().Execute(documentStore);
+
+				var list = new List<Data>
+				{
+					new Data {Body = "This is a test. Isn't it great?"},
+					new Data {Body = "I have a test tomorrow. I hate having a test"},
+					new Data {Body = "Cake is great."},
+					new Data {Body = "test"},
+					new Data {Body = "test"},
+					new Data {Body = "test"},
+					new Data {Body = "test"},
+					new Data {Body = "test"}
+				};
+
+				foreach (var data in list)
+				{
+					session.Store(data);
+				}
+
+				session.SaveChanges();
+
+				//Ensure non stale index
+				var testObj = session.Query<Data, DataIndex>().Customize(x => x.WaitForNonStaleResults()).Where(x => x.Id == list[0].Id).SingleOrDefault();
+			}
+		}
+
+		#endregion
+
+		#region Data Classes
+
+		public class Data
+		{
+			public string Id { get; set; }
+			public string Body { get; set; }
+			public string WhitespaceAnalyzerField { get; set; }
+		}
+
+		#endregion
+
+		#region Indexes
+
+		public class DataIndex : AbstractIndexCreationTask<Data>
+		{
+			public DataIndex()
+			{
+				Map = docs => from doc in docs
+							  select new { doc.Body, doc.WhitespaceAnalyzerField };
+
+				Analyzers = new Dictionary<Expression<Func<Data, object>>, string>
+				{
+					{
+						x => x.Body,
+						typeof (StandardAnalyzer).FullName
+						},
+					{
+						x => x.WhitespaceAnalyzerField,
+						typeof (WhitespaceAnalyzer).FullName
+						}
+				};
+
+				Stores = new Dictionary<Expression<Func<Data, object>>, FieldStorage>
+				{
+					{
+						x => x.Body, FieldStorage.Yes
+						},
+					{
+						x => x.WhitespaceAnalyzerField, FieldStorage.Yes
+						}
+				};
+
+			}
+		}
+		public class Data_Index : AbstractIndexCreationTask<Data>
+		{
+			public Data_Index()
+			{
+				Map = docs => from doc in docs
+							  select new { doc.Body, doc.WhitespaceAnalyzerField };
+
+				Analyzers = new Dictionary<Expression<Func<Data, object>>, string>
+				{
+					{
+						x => x.Body,
+						typeof (StandardAnalyzer).FullName
+						},
+					{
+						x => x.WhitespaceAnalyzerField,
+						typeof (WhitespaceAnalyzer).FullName
+						}
+				};
+
+				Stores = new Dictionary<Expression<Func<Data, object>>, FieldStorage>
+				{
+					{
+						x => x.Body, FieldStorage.Yes
+						},
+					{
+						x => x.WhitespaceAnalyzerField, FieldStorage.Yes
+						}
+				};
+
+			}
+		}
+
+		#endregion
+
+	}
+}