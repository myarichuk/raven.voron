#if !SILVERLIGHT && !NETFX_CORE
//-----------------------------------------------------------------------
// <copyright file="ServerClient.cs" company="Hibernating Rhinos LTD">
//     Copyright (c) Hibernating Rhinos LTD. All rights reserved.
// </copyright>
//-----------------------------------------------------------------------
using System;
using System.Collections.Generic;
using System.Collections.Specialized;
using System.Globalization;
using System.IO;
using System.Linq;
using System.Net;
using System.Text;
using System.Threading.Tasks;
using Raven.Abstractions.Json;
using Raven.Client.Changes;
using Raven.Client.Listeners;
using Raven.Imports.Newtonsoft.Json;
using Raven.Imports.Newtonsoft.Json.Bson;
using Raven.Abstractions;
using Raven.Abstractions.Commands;
using Raven.Abstractions.Connection;
using Raven.Abstractions.Data;
using Raven.Abstractions.Exceptions;
using Raven.Abstractions.Extensions;
using Raven.Abstractions.Indexing;
using Raven.Client.Connection.Profiling;
using Raven.Client.Document;
using Raven.Client.Exceptions;
using Raven.Client.Extensions;
using Raven.Client.Indexes;
using Raven.Imports.Newtonsoft.Json.Linq;
using Raven.Json.Linq;

namespace Raven.Client.Connection
{
	/// <summary>
	/// Access the RavenDB operations using HTTP
	/// </summary>
	public class ServerClient : IDatabaseCommands, IAdminDatabaseCommands
	{
		private readonly string url;
		private readonly DocumentConvention convention;
		private readonly ICredentials credentials;
		private readonly Func<string, ReplicationInformer> replicationInformerGetter;
		private readonly string databaseName;
		private readonly ReplicationInformer replicationInformer;
		private readonly HttpJsonRequestFactory jsonRequestFactory;
		private readonly Guid? currentSessionId;
		private readonly IDocumentConflictListener[] conflictListeners;
		private readonly ProfilingInformation profilingInformation;
		private int readStripingBase;

		private bool resolvingConflict;
		private bool resolvingConflictRetries;

		/// <summary>
		/// Notify when the failover status changed
		/// </summary>
		public event EventHandler<FailoverStatusChangedEventArgs> FailoverStatusChanged
		{
			add { replicationInformer.FailoverStatusChanged += value; }
			remove { replicationInformer.FailoverStatusChanged -= value; }
		}

		/// <summary>
		/// Initializes a new instance of the <see cref="ServerClient"/> class.
		/// </summary>
		public ServerClient(string url, DocumentConvention convention, ICredentials credentials, Func<string, ReplicationInformer> replicationInformerGetter, string databaseName, HttpJsonRequestFactory jsonRequestFactory, Guid? currentSessionId, IDocumentConflictListener[] conflictListeners)
		{
			profilingInformation = ProfilingInformation.CreateProfilingInformation(currentSessionId);
			this.credentials = credentials;
			this.replicationInformerGetter = replicationInformerGetter;
			this.databaseName = databaseName;
			this.replicationInformer = replicationInformerGetter(databaseName);
			this.jsonRequestFactory = jsonRequestFactory;
			this.currentSessionId = currentSessionId;
			this.conflictListeners = conflictListeners;
			this.url = url;

			if (url.EndsWith("/"))
				this.url = url.Substring(0, url.Length - 1);

			this.convention = convention;
			OperationsHeaders = new NameValueCollection();
			replicationInformer.UpdateReplicationInformationIfNeeded(this);
			readStripingBase = replicationInformer.GetReadStripingBase();
		}

		/// <summary>
		/// Allow access to the replication informer used to determine how we replicate requests
		/// </summary>
		public ReplicationInformer ReplicationInformer
		{
			get { return replicationInformer; }
		}

		#region IDatabaseCommands Members

		/// <summary>
		/// Gets or sets the operations headers.
		/// </summary>
		/// <value>The operations headers.</value>
		public NameValueCollection OperationsHeaders
		{
			get;
			set;
		}

		/// <summary>
		/// Gets the document for the specified key.
		/// </summary>
		/// <param name="key">The key.</param>
		/// <returns></returns>
		public JsonDocument Get(string key)
		{
			EnsureIsNotNullOrEmpty(key, "key");

			return ExecuteWithReplication("GET", u => DirectGet(u, key));
		}

		/// <summary>
		/// Gets documents for the specified key prefix
		/// </summary>
		public JsonDocument[] StartsWith(string keyPrefix, string matches, int start, int pageSize, bool metadataOnly = false, string exclude = null)
		{
			EnsureIsNotNullOrEmpty(keyPrefix, "keyPrefix");
			return ExecuteWithReplication("GET", u => DirectStartsWith(u, keyPrefix, matches, exclude, start, pageSize, metadataOnly));

		}

		/// <summary>
		/// Execute a GET request against the provided url
		/// and return the result as a json object
		/// </summary>
		/// <param name="requestUrl">The relative url to the server</param>
		/// <remarks>
		/// This method respects the replication semantics against the database.
		/// </remarks>
		public RavenJToken ExecuteGetRequest(string requestUrl)
		{
			EnsureIsNotNullOrEmpty(requestUrl, "url");
			return ExecuteWithReplication("GET", serverUrl =>
			{
				var metadata = new RavenJObject();
				AddTransactionInformation(metadata);
				var request = jsonRequestFactory.CreateHttpJsonRequest(
					new CreateHttpJsonRequestParams(this, serverUrl + requestUrl, "GET", metadata, credentials, convention)
						.AddOperationHeaders(OperationsHeaders));

				return request.ReadResponseJson();
			});
		}

		public HttpJsonRequest CreateRequest(string method, string requestUrl, bool disableRequestCompression = false)
		{
			var metadata = new RavenJObject();
			AddTransactionInformation(metadata);
			var createHttpJsonRequestParams = new CreateHttpJsonRequestParams(this, url + requestUrl, method, metadata, credentials, convention).AddOperationHeaders(OperationsHeaders);
			createHttpJsonRequestParams.DisableRequestCompression = disableRequestCompression;
			return jsonRequestFactory.CreateHttpJsonRequest(createHttpJsonRequestParams);
		}

		private void ExecuteWithReplication(string method, Action<string> operation)
		{
			ExecuteWithReplication<object>(method, operationUrl =>
			{
				operation(operationUrl);
				return null;
			});
		}

		private T ExecuteWithReplication<T>(string method, Func<string, T> operation)
		{
			int currentRequest = convention.IncrementRequestCount();
			return replicationInformer.ExecuteWithReplication(method, url, currentRequest, readStripingBase, operation);
		}

		/// <summary>
		/// Allow to query whatever we are in failover mode or not
		/// </summary>
		/// <returns></returns>
		public bool InFailoverMode()
		{
			return replicationInformer.GetFailureCount(url) > 0;
		}

		/// <summary>
		/// Perform a direct get for a document with the specified key on the specified server URL.
		/// </summary>
		/// <param name="serverUrl">The server URL.</param>
		/// <param name="key">The key.</param>
		/// <returns></returns>
		public JsonDocument DirectGet(string serverUrl, string key, string transform = null)
		{
			if (key.Length > 127)
			{
				// avoid hitting UrlSegmentMaxLength limits in Http.sys
				var multiLoadResult = DirectGet(new string[] {key}, serverUrl, new string[0], null, new Dictionary<string, RavenJToken>(), false);
				var result = multiLoadResult.Results.FirstOrDefault();
				if (result == null)
					return null;
				return SerializationHelper.RavenJObjectToJsonDocument(result);
			}

			var metadata = new RavenJObject();
		    var actualUrl = serverUrl + "/docs/" + Uri.EscapeDataString(key);
		    if (!string.IsNullOrEmpty(transform))
		        actualUrl += "?=" + Uri.EscapeDataString(transform);

			AddTransactionInformation(metadata);
			var request = jsonRequestFactory.CreateHttpJsonRequest(
				new CreateHttpJsonRequestParams(this, actualUrl, "GET", metadata, credentials, convention)
					.AddOperationHeaders(OperationsHeaders))
					.AddReplicationStatusHeaders(Url, serverUrl, replicationInformer, convention.FailoverBehavior, HandleReplicationStatusChanges);

			try
			{
				var responseJson = request.ReadResponseJson();
				var docKey = request.ResponseHeaders[Constants.DocumentIdFieldName] ?? key;

				docKey = Uri.UnescapeDataString(docKey);
				request.ResponseHeaders.Remove(Constants.DocumentIdFieldName);
				return SerializationHelper.DeserializeJsonDocument(docKey, responseJson, request.ResponseHeaders, request.ResponseStatusCode);
			}
			catch (WebException e)
			{
				var httpWebResponse = e.Response as HttpWebResponse;
				if (httpWebResponse == null)
					throw;
				if (httpWebResponse.StatusCode == HttpStatusCode.NotFound)
					return null;
				if (httpWebResponse.StatusCode == HttpStatusCode.Conflict)
				{
					var conflicts = new StreamReader(httpWebResponse.GetResponseStreamWithHttpDecompression());
					var conflictsDoc = RavenJObject.Load(new RavenJsonTextReader(conflicts));
					var etag = httpWebResponse.GetEtagHeader();

					var concurrencyException = TryResolveConflictOrCreateConcurrencyException(key, conflictsDoc, etag);
					if (concurrencyException == null)
					{
						if (resolvingConflictRetries)
							throw new InvalidOperationException("Encountered another conflict after already resolving a conflict. Conflict resultion cannot recurse.");

						resolvingConflictRetries = true;
						try
						{
							return DirectGet(serverUrl, key);
						}
						finally
						{
							resolvingConflictRetries = false;
						}
					}
					throw concurrencyException;
				}
				throw;
			}
		}

		private void HandleReplicationStatusChanges(NameValueCollection headers, string primaryUrl, string currentUrl)
		{
			if (!primaryUrl.Equals(currentUrl, StringComparison.OrdinalIgnoreCase))
			{
				var forceCheck = headers[Constants.RavenForcePrimaryServerCheck];
				bool shouldForceCheck;
				if (!string.IsNullOrEmpty(forceCheck) && bool.TryParse(forceCheck, out shouldForceCheck))
				{
					this.replicationInformer.ForceCheck(primaryUrl, shouldForceCheck);
				}
			}
		}

		private ConflictException TryResolveConflictOrCreateConcurrencyException(string key, RavenJObject conflictsDoc, Etag etag)
		{
			var ravenJArray = conflictsDoc.Value<RavenJArray>("Conflicts");
			if (ravenJArray == null)
				throw new InvalidOperationException("Could not get conflict ids from conflicted document, are you trying to resolve a conflict when using metadata-only?");

			var conflictIds = ravenJArray.Select(x => x.Value<string>()).ToArray();



			if (conflictListeners.Length > 0 && resolvingConflict == false)
			{
				resolvingConflict = true;
				try
				{
					var multiLoadResult = Get(conflictIds, null);

					var results = multiLoadResult.Results.Select(SerializationHelper.ToJsonDocument).ToArray();

					foreach (var conflictListener in conflictListeners)
					{
						JsonDocument resolvedDocument;
						if (conflictListener.TryResolveConflict(key, results, out resolvedDocument))
						{
							Put(key, etag, resolvedDocument.DataAsJson, resolvedDocument.Metadata);

							return null;
						}
					}
				}
				finally
				{
					resolvingConflict = false;
				}
			}

			return new ConflictException("Conflict detected on " + key +
										", conflict must be resolved before the document will be accessible", true)
			{
				ConflictedVersionIds = conflictIds,
				Etag = etag
			};
		}

		private static void EnsureIsNotNullOrEmpty(string key, string argName)
		{
			if (string.IsNullOrEmpty(key))
				throw new ArgumentException("Key cannot be null or empty", argName);
		}

		public JsonDocument[] GetDocuments(int start, int pageSize, bool metadataOnly = false)
		{
			return ExecuteWithReplication("GET", url =>
			{
				var requestUri = url + "/docs/?start=" + start + "&pageSize=" + pageSize;
				if (metadataOnly)
					requestUri += "&metadata-only=true";
				RavenJToken result = jsonRequestFactory
					.CreateHttpJsonRequest(new CreateHttpJsonRequestParams(this, requestUri.NoCache(), "GET", credentials, convention)
					.AddOperationHeaders(OperationsHeaders))
					.ReadResponseJson();
				return ((RavenJArray)result).Cast<RavenJObject>().ToJsonDocuments().ToArray();
			});
		}

		/// <summary>
		/// Puts the document with the specified key in the database
		/// </summary>
		/// <param name="key">The key.</param>
		/// <param name="etag">The etag.</param>
		/// <param name="document">The document.</param>
		/// <param name="metadata">The metadata.</param>
		/// <returns></returns>
		public PutResult Put(string key, Etag etag, RavenJObject document, RavenJObject metadata)
		{
			return ExecuteWithReplication("PUT", u => DirectPut(metadata, key, etag, document, u));
		}

		private JsonDocument[] DirectStartsWith(string operationUrl, string keyPrefix, string matches, string exclude, int start, int pageSize, bool metadataOnly)
		{
			var metadata = new RavenJObject();
			AddTransactionInformation(metadata);
			var actualUrl = string.Format("{0}/docs?startsWith={1}&matches={4}&exclude={5}&start={2}&pageSize={3}", operationUrl,
										  Uri.EscapeDataString(keyPrefix), start.ToInvariantString(), pageSize.ToInvariantString(),
                                          Uri.EscapeDataString(matches ?? ""), Uri.EscapeDataString(exclude ?? ""));
			if (metadataOnly)
				actualUrl += "&metadata-only=true";

			var request = jsonRequestFactory.CreateHttpJsonRequest(
				new CreateHttpJsonRequestParams(this, actualUrl, "GET", metadata, credentials, convention)
					.AddOperationHeaders(OperationsHeaders))
					.AddReplicationStatusHeaders(Url, operationUrl, replicationInformer, convention.FailoverBehavior, HandleReplicationStatusChanges);


			RavenJToken responseJson;
			try
			{
				responseJson = request.ReadResponseJson();
			}
			catch (WebException e)
			{
				var httpWebResponse = e.Response as HttpWebResponse;
				if (httpWebResponse == null ||
					httpWebResponse.StatusCode != HttpStatusCode.Conflict)
					throw;
				throw ThrowConcurrencyException(e);
			}
			return SerializationHelper.RavenJObjectsToJsonDocuments(((RavenJArray)responseJson).OfType<RavenJObject>()).ToArray();
		}

		private PutResult DirectPut(RavenJObject metadata, string key, Etag etag, RavenJObject document, string operationUrl)
		{
			if (metadata == null)
				metadata = new RavenJObject();
			var method = String.IsNullOrEmpty(key) ? "POST" : "PUT";
			AddTransactionInformation(metadata);
			if (etag != null)
				metadata["ETag"] = new RavenJValue(etag);

			if (key != null)
				key = Uri.EscapeDataString(key);

			var request = jsonRequestFactory.CreateHttpJsonRequest(
				new CreateHttpJsonRequestParams(this, operationUrl + "/docs/" + key, method, metadata, credentials, convention)
					.AddOperationHeaders(OperationsHeaders))
					.AddReplicationStatusHeaders(Url, operationUrl, replicationInformer, convention.FailoverBehavior, HandleReplicationStatusChanges);


			request.Write(document.ToString());

			RavenJToken responseJson;
			try
			{
				responseJson = request.ReadResponseJson();
			}
			catch (WebException e)
			{
				var httpWebResponse = e.Response as HttpWebResponse;
				if (httpWebResponse == null ||
					httpWebResponse.StatusCode != HttpStatusCode.Conflict)
					throw;
				throw ThrowConcurrencyException(e);
			}
			var jsonSerializer = convention.CreateSerializer();
			return jsonSerializer.Deserialize<PutResult>(new RavenJTokenReader(responseJson));
		}

		private void AddTransactionInformation(RavenJObject metadata)
		{
			if (convention.EnlistInDistributedTransactions == false)
				return;

			var transactionInformation = RavenTransactionAccessor.GetTransactionInformation();
			if (transactionInformation == null)
				return;

			string txInfo = string.Format("{0}, {1}", transactionInformation.Id, transactionInformation.Timeout);
			metadata["Raven-Transaction-Information"] = new RavenJValue(txInfo);
		}

		/// <summary>
		/// Deletes the document with the specified key.
		/// </summary>
		/// <param name="key">The key.</param>
		/// <param name="etag">The etag.</param>
		public void Delete(string key, Etag etag)
		{
			EnsureIsNotNullOrEmpty(key, "key");
			ExecuteWithReplication<object>("DELETE", u =>
			{
				DirectDelete(key, etag, u);
				return null;
			});
		}

		/// <summary>
		/// Puts the attachment with the specified key
		/// </summary>
		/// <param name="key">The key.</param>
		/// <param name="etag">The etag.</param>
		/// <param name="data">The data.</param>
		/// <param name="metadata">The metadata.</param>
		public void PutAttachment(string key, Etag etag, Stream data, RavenJObject metadata)
		{
			ExecuteWithReplication("PUT", operationUrl => DirectPutAttachment(key, metadata, etag, data, operationUrl));
		}

		/// <summary>
		/// Updates just the attachment with the specified key's metadata
		/// </summary>
		/// <param name="key">The key.</param>
		/// <param name="etag">The etag.</param>
		/// <param name="metadata">The metadata.</param>
		public void UpdateAttachmentMetadata(string key, Etag etag, RavenJObject metadata)
		{
			ExecuteWithReplication("POST", operationUrl => DirectUpdateAttachmentMetadata(key, metadata, etag, operationUrl));
		}

		private void DirectUpdateAttachmentMetadata(string key, RavenJObject metadata, Etag etag, string operationUrl)
		{
			if (etag != null)
			{
				metadata["ETag"] = etag.ToString();
			}
			var webRequest = jsonRequestFactory.CreateHttpJsonRequest(
				new CreateHttpJsonRequestParams(this, operationUrl + "/static/" + key, "POST", metadata, credentials, convention))
					.AddReplicationStatusHeaders(Url, operationUrl, replicationInformer, convention.FailoverBehavior, HandleReplicationStatusChanges);


			try
			{
				webRequest.ExecuteRequest();
			}
			catch (WebException e)
			{
				var httpWebResponse = e.Response as HttpWebResponse;
				if (httpWebResponse == null || httpWebResponse.StatusCode != HttpStatusCode.InternalServerError)
					throw;

				using (var stream = httpWebResponse.GetResponseStreamWithHttpDecompression())
				using (var reader = new StreamReader(stream))
				{
					throw new InvalidOperationException("Internal Server Error: " + Environment.NewLine + reader.ReadToEnd());
				}
			}
		}

		private void DirectPutAttachment(string key, RavenJObject metadata, Etag etag, Stream data, string operationUrl)
		{
			if (etag != null)
			{
				metadata["ETag"] = etag.ToString();
			}
			var webRequest = jsonRequestFactory.CreateHttpJsonRequest(
				new CreateHttpJsonRequestParams(this, operationUrl + "/static/" + key, "PUT", metadata, credentials, convention))
				.AddReplicationStatusHeaders(Url, operationUrl, replicationInformer,
											 convention.FailoverBehavior, HandleReplicationStatusChanges);

			webRequest.Write(data);
			try
			{
				webRequest.ExecuteRequest();
			}
			catch (WebException e)
			{
				var httpWebResponse = e.Response as HttpWebResponse;
				if (httpWebResponse == null || httpWebResponse.StatusCode != HttpStatusCode.InternalServerError)
					throw;

				using (var stream = httpWebResponse.GetResponseStreamWithHttpDecompression())
				using (var reader = new StreamReader(stream))
				{
					throw new InvalidOperationException("Internal Server Error: " + Environment.NewLine + reader.ReadToEnd());
				}
			}
		}

		/// <summary>
		/// Gets the attachments starting with the specified prefix
		/// </summary>
		public IEnumerable<Attachment> GetAttachmentHeadersStartingWith(string idPrefix, int start, int pageSize)
		{
			return ExecuteWithReplication("GET", operationUrl => DirectGetAttachmentHeadersStartingWith("GET", idPrefix, start, pageSize, operationUrl));
		}

		private IEnumerable<Attachment> DirectGetAttachmentHeadersStartingWith(string method, string idPrefix, int start, int pageSize, string operationUrl)
		{
			var webRequest =
				jsonRequestFactory.CreateHttpJsonRequest(new CreateHttpJsonRequestParams(this,
																						 operationUrl + "/static/?startsWith=" +
																						 idPrefix + "&start=" + start + "&pageSize=" +
																						 pageSize, method, credentials, convention))
																						 .AddReplicationStatusHeaders(Url, operationUrl, replicationInformer, convention.FailoverBehavior, HandleReplicationStatusChanges);

			var result = webRequest.ReadResponseJson();

			return convention.CreateSerializer().Deserialize<Attachment[]>(new RavenJTokenReader(result))
				.Select(x => new Attachment
				{
					Etag = x.Etag,
					Metadata = x.Metadata,
					Size = x.Size,
					Key = x.Key,
					Data = () =>
					{
						throw new InvalidOperationException("Cannot get attachment data from an attachment header");
					}
				});
		}

		/// <summary>
		/// Gets the attachment by the specified key
		/// </summary>
		/// <param name="key">The key.</param>
		/// <returns></returns>
		public Attachment GetAttachment(string key)
		{
			return ExecuteWithReplication("GET", operationUrl => DirectGetAttachment("GET", key, operationUrl));
		}

		/// <summary>
		/// Retrieves the attachment metadata with the specified key, not the actual attachmet
		/// </summary>
		/// <param name="key">The key.</param>
		/// <returns></returns>
		public Attachment HeadAttachment(string key)
		{
			return ExecuteWithReplication("HEAD", operationUrl => DirectGetAttachment("HEAD", key, operationUrl));
		}

		private Attachment DirectGetAttachment(string method, string key, string operationUrl)
		{
			var webRequest = jsonRequestFactory.CreateHttpJsonRequest(new CreateHttpJsonRequestParams(this, operationUrl + "/static/" + key, method, credentials, convention))
							.AddReplicationStatusHeaders(Url, operationUrl, replicationInformer, convention.FailoverBehavior, HandleReplicationStatusChanges);
			Func<Stream> data;
			try
			{
				int len;
				if (method == "GET")
				{
					var memoryStream = new MemoryStream(webRequest.ReadResponseBytes());
					data = () => memoryStream;
					len = (int)memoryStream.Length;
				}
				else
				{
					webRequest.ExecuteRequest();

					len = int.Parse(webRequest.ResponseHeaders["Content-Length"]);
					data = () =>
					{
						throw new InvalidOperationException("Cannot get attachment data because it was loaded using: " + method);
					};
				}

				HandleReplicationStatusChanges(webRequest.ResponseHeaders, Url, operationUrl);

				return new Attachment
				{
					Data = data,
					Size = len,
					Etag = webRequest.GetEtagHeader(),
					Metadata = webRequest.ResponseHeaders.FilterHeadersAttachment()
				};
			}
			catch (WebException e)
			{
				var httpWebResponse = e.Response as HttpWebResponse;
				if (httpWebResponse == null)
					throw;
				if (httpWebResponse.StatusCode == HttpStatusCode.Conflict)
				{
					var conflictsDoc = RavenJObject.Load(new BsonReader(httpWebResponse.GetResponseStreamWithHttpDecompression()));
					var conflictIds = conflictsDoc.Value<RavenJArray>("Conflicts").Select(x => x.Value<string>()).ToArray();

					throw new ConflictException("Conflict detected on " + key +
												", conflict must be resolved before the attachment will be accessible", true)
					{
						ConflictedVersionIds = conflictIds,
						Etag = httpWebResponse.GetEtagHeader()
					};
				}
				if (httpWebResponse.StatusCode == HttpStatusCode.NotFound)
					return null;
				throw;
			}
		}

		/// <summary>
		/// Deletes the attachment with the specified key
		/// </summary>
		/// <param name="key">The key.</param>
		/// <param name="etag">The etag.</param>
		public void DeleteAttachment(string key, Etag etag)
		{
			ExecuteWithReplication("DELETE", operationUrl => DirectDeleteAttachment(key, etag, operationUrl));
		}

		public string[] GetDatabaseNames(int pageSize, int start = 0)
		{
			var result = ExecuteGetRequest("".Databases(pageSize, start).NoCache());

			var json = (RavenJArray)result;

			return json
				.Select(x => x.Value<string>())
				.ToArray();
		}

		public IDictionary<string, RavenJToken> GetDatabases(int pageSize, int start = 0)
		{
			var result = ExecuteGetRequest("".Databases(pageSize, start).NoCache());

			var json = (RavenJArray)result;

			return json
				.ToDictionary(
					x =>
					x.Value<RavenJObject>("@metadata").Value<string>("@id").Replace("Raven/Databases/", string.Empty));
		}

		private void DirectDeleteAttachment(string key, Etag etag, string operationUrl)
		{
			var metadata = new RavenJObject();
			if (etag != null)
			{
				metadata["ETag"] = etag.ToString();
			}
			var webRequest = jsonRequestFactory.CreateHttpJsonRequest(
				new CreateHttpJsonRequestParams(this, operationUrl + "/static/" + key, "DELETE", metadata, credentials, convention))
					.AddReplicationStatusHeaders(Url, operationUrl, replicationInformer, convention.FailoverBehavior, HandleReplicationStatusChanges);

			webRequest.ExecuteRequest();
		}

		/// <summary>
		/// Gets the index names from the server
		/// </summary>
		/// <param name="start">Paging start</param>
		/// <param name="pageSize">Size of the page.</param>
		/// <returns></returns>
		public string[] GetIndexNames(int start, int pageSize)
		{
			return ExecuteWithReplication("GET", u => DirectGetIndexNames(start, pageSize, u));
		}

		public IndexDefinition[] GetIndexes(int start, int pageSize)
		{
			return ExecuteWithReplication("GET", operationUrl =>
			{
				var url2 = (operationUrl + "/indexes/?start=" + start + "&pageSize=" + pageSize).NoCache();
				var request = jsonRequestFactory.CreateHttpJsonRequest(new CreateHttpJsonRequestParams(this, url2, "GET", credentials, convention));
				request.AddReplicationStatusHeaders(url, operationUrl, replicationInformer, convention.FailoverBehavior, HandleReplicationStatusChanges);

				var result = request.ReadResponseJson();
				var json = ((RavenJArray)result);
				//NOTE: To review, I'm not confidence this is the correct way to deserialize the index definition
				return json
					.Select(x => JsonConvert.DeserializeObject<IndexDefinition>(((RavenJObject)x)["definition"].ToString(), new JsonToJsonConverter()))
					.ToArray();
			});
		}

		public TransformerDefinition[] GetTransformers(int start, int pageSize)
		{
			return ExecuteWithReplication("GET", operationUrl =>
			{
				var url2 = (operationUrl + "/transformers?start=" + start + "&pageSize=" + pageSize).NoCache();
				var request = jsonRequestFactory.CreateHttpJsonRequest(new CreateHttpJsonRequestParams(this, url2, "GET", credentials, convention));
				request.AddReplicationStatusHeaders(url, operationUrl, replicationInformer, convention.FailoverBehavior, HandleReplicationStatusChanges);

				var result = request.ReadResponseJson();
				var json = ((RavenJArray)result);
				//NOTE: To review, I'm not confidence this is the correct way to deserialize the transformer definition
				return json
					.Select(x => JsonConvert.DeserializeObject<TransformerDefinition>(((RavenJObject)x)["definition"].ToString(), new JsonToJsonConverter()))
					.ToArray();
			});
		}

		public TransformerDefinition GetTransformer(string name)
		{
			EnsureIsNotNullOrEmpty(name, "name");
			return ExecuteWithReplication("GET", u => DirectGetTransformer(name, u));
		}

		public void DeleteTransformer(string name)
		{
			EnsureIsNotNullOrEmpty(name, "name");
			ExecuteWithReplication("DELETE", operationUrl => DirectDeleteTransformer(name, operationUrl));
		}

		private void DirectDeleteTransformer(string name, string operationUrl)
		{
			var request = jsonRequestFactory.CreateHttpJsonRequest(
				new CreateHttpJsonRequestParams(this, operationUrl + "/transformers/" + name, "DELETE", credentials, convention)
					.AddOperationHeaders(OperationsHeaders))
					.AddReplicationStatusHeaders(Url, operationUrl, replicationInformer, convention.FailoverBehavior, HandleReplicationStatusChanges);

			request.ExecuteRequest();
		}

		private TransformerDefinition DirectGetTransformer(string transformerName, string operationUrl)
		{
			var httpJsonRequest = jsonRequestFactory.CreateHttpJsonRequest(
				new CreateHttpJsonRequestParams(this, operationUrl + "/transformers/" + transformerName, "GET", credentials, convention)
					.AddOperationHeaders(OperationsHeaders))
					.AddReplicationStatusHeaders(Url, operationUrl, replicationInformer, convention.FailoverBehavior, HandleReplicationStatusChanges);

			RavenJToken transformerDef;
			try
			{
				transformerDef = httpJsonRequest.ReadResponseJson();
			}
			catch (WebException e)
			{
				var httpWebResponse = e.Response as HttpWebResponse;
				if (httpWebResponse != null &&
					httpWebResponse.StatusCode == HttpStatusCode.NotFound)
					return null;
				throw;
			}

			var value = transformerDef.Value<RavenJObject>("Transformer");
			return convention.CreateSerializer().Deserialize<TransformerDefinition>(new RavenJTokenReader(value));
		}

		/// <summary>
		/// Resets the specified index
		/// </summary>
		/// <param name="name">The name.</param>
		public void ResetIndex(string name)
		{
			ExecuteWithReplication("RESET", u => DirectResetIndex(name, u));
		}

		private object DirectResetIndex(string name, string operationUrl)
		{
			var httpJsonRequest = jsonRequestFactory.CreateHttpJsonRequest(
				new CreateHttpJsonRequestParams(this, operationUrl + "/indexes/" + name, "RESET", credentials, convention)
					.AddOperationHeaders(OperationsHeaders))
					.AddReplicationStatusHeaders(Url, operationUrl, replicationInformer, convention.FailoverBehavior, HandleReplicationStatusChanges);


			httpJsonRequest.ReadResponseJson();
			return null;
		}

		private string[] DirectGetIndexNames(int start, int pageSize, string operationUrl)
		{
			var httpJsonRequest = jsonRequestFactory.CreateHttpJsonRequest(
				new CreateHttpJsonRequestParams(this, operationUrl + "/indexes/?namesOnly=true&start=" + start + "&pageSize=" + pageSize, "GET", credentials, convention)
					.AddOperationHeaders(OperationsHeaders))
					.AddReplicationStatusHeaders(Url, operationUrl, replicationInformer, convention.FailoverBehavior, HandleReplicationStatusChanges);


			var responseJson = httpJsonRequest.ReadResponseJson();
			return ((RavenJArray)responseJson).Select(x => x.Value<string>()).ToArray();
		}

		/// <summary>
		/// Gets the index definition for the specified name
		/// </summary>
		/// <param name="name">The name.</param>
		/// <returns></returns>
		public IndexDefinition GetIndex(string name)
		{
			EnsureIsNotNullOrEmpty(name, "name");
			return ExecuteWithReplication("GET", u => DirectGetIndex(name, u));
		}

		private IndexDefinition DirectGetIndex(string indexName, string operationUrl)
		{
			var httpJsonRequest = jsonRequestFactory.CreateHttpJsonRequest(
				new CreateHttpJsonRequestParams(this, operationUrl + "/indexes/" + indexName + "?definition=yes", "GET", credentials, convention)
					.AddOperationHeaders(OperationsHeaders))
					.AddReplicationStatusHeaders(Url, operationUrl, replicationInformer, convention.FailoverBehavior, HandleReplicationStatusChanges);

			RavenJToken indexDef;
			try
			{
				indexDef = httpJsonRequest.ReadResponseJson();
			}
			catch (WebException e)
			{
				var httpWebResponse = e.Response as HttpWebResponse;
				if (httpWebResponse != null &&
					httpWebResponse.StatusCode == HttpStatusCode.NotFound)
					return null;
				throw;
			}
			var value = indexDef.Value<RavenJObject>("Index");
			return convention.CreateSerializer().Deserialize<IndexDefinition>(
				new RavenJTokenReader(value)
				);
		}

		private void DirectDelete(string key, Etag etag, string operationUrl)
		{
			var metadata = new RavenJObject();
			if (etag != null)
				metadata.Add("ETag", etag.ToString());
			AddTransactionInformation(metadata);
			var httpJsonRequest = jsonRequestFactory.CreateHttpJsonRequest(
				new CreateHttpJsonRequestParams(this, operationUrl + "/docs/" + key, "DELETE", metadata, credentials, convention)
					.AddOperationHeaders(OperationsHeaders))
					.AddReplicationStatusHeaders(Url, operationUrl, replicationInformer, convention.FailoverBehavior, HandleReplicationStatusChanges);

			try
			{
				httpJsonRequest.ExecuteRequest();
			}
			catch (WebException e)
			{
				var httpWebResponse = e.Response as HttpWebResponse;
				if (httpWebResponse == null ||
					httpWebResponse.StatusCode != HttpStatusCode.Conflict)
					throw;
				throw ThrowConcurrencyException(e);
			}
		}

		private static Exception ThrowConcurrencyException(WebException e)
		{
			using (var sr = new StreamReader(e.Response.GetResponseStreamWithHttpDecompression()))
			{
				var text = sr.ReadToEnd();
				var errorResults = JsonConvert.DeserializeAnonymousType(text, new
				{
					url = (string)null,
					actualETag = Etag.Empty,
					expectedETag = Etag.Empty,
					error = (string)null
				});
				return new ConcurrencyException(errorResults.error)
				{
					ActualETag = errorResults.actualETag,
					ExpectedETag = errorResults.expectedETag
				};
			}
		}

		/// <summary>
		/// Puts the index.
		/// </summary>
		/// <param name="name">The name.</param>
		/// <param name="definition">The definition.</param>
		/// <returns></returns>
		public string PutIndex(string name, IndexDefinition definition)
		{
			return PutIndex(name, definition, false);
		}

		public string PutTransformer(string name, TransformerDefinition indexDef)
		{
			EnsureIsNotNullOrEmpty(name, "name");

			return ExecuteWithReplication("PUT", operationUrl => DirectPutTransformer(name, operationUrl, indexDef));
	
		}

		/// <summary>
		/// Puts the index.
		/// </summary>
		/// <param name="name">The name.</param>
		/// <param name="definition">The definition.</param>
		/// <param name="overwrite">if set to <c>true</c> overwrite the index.</param>
		/// <returns></returns>
		public string PutIndex(string name, IndexDefinition definition, bool overwrite)
		{
			EnsureIsNotNullOrEmpty(name, "name");

			return ExecuteWithReplication("PUT", operationUrl => DirectPutIndex(name, operationUrl, overwrite, definition));
		}

		public string DirectPutTransformer(string name, string operationUrl, TransformerDefinition definition)
		{
			string requestUri = operationUrl + "/transformers/" + name;

			var request = jsonRequestFactory.CreateHttpJsonRequest(
				new CreateHttpJsonRequestParams(this, requestUri, "PUT", credentials, convention)
					.AddOperationHeaders(OperationsHeaders))
					.AddReplicationStatusHeaders(Url, operationUrl, replicationInformer, convention.FailoverBehavior, HandleReplicationStatusChanges);

			request.Write(JsonConvert.SerializeObject(definition, Default.Converters));


            try
            {
			    var responseJson = (RavenJObject)request.ReadResponseJson();
			    return responseJson.Value<string>("Transformer");
            }
            catch (WebException e)
            {
                Exception newException;
                if (ShouldRethrowIndexException(e, out newException))
                {
<<<<<<< HEAD
                    var error = e.TryReadErrorResponseObject(new { Error = "", Message = "" });
	                if (error == null)
		                throw;

	                var compilationException = new TransformCompilationException(error.Message);
                    throw compilationException;
=======
                    if (newException != null)
                        throw new TransformCompilationException(newException.Message, e);
>>>>>>> cf8029ea
                }
                throw;
            }
		}

	    public string DirectPutIndex(string name, string operationUrl, bool overwrite, IndexDefinition definition)
	    {
	        string requestUri = operationUrl + "/indexes/" + name;

	        var checkIndexExists = jsonRequestFactory.CreateHttpJsonRequest(
	            new CreateHttpJsonRequestParams(this, requestUri, "HEAD", credentials, convention)
	                .AddOperationHeaders(OperationsHeaders))
	                                                 .AddReplicationStatusHeaders(Url, operationUrl, replicationInformer,
	                                                                              convention.FailoverBehavior,
	                                                                              HandleReplicationStatusChanges);


	        try
	        {
	            // If the index doesn't exist this will throw a NotFound exception and continue with a PUT request
	            checkIndexExists.ExecuteRequest();
	            if (!overwrite)
	                throw new InvalidOperationException("Cannot put index: " + name + ", index already exists");
	        }
	        catch (WebException e)
	        {
	            Exception newException;
	            if (ShouldRethrowIndexException(e, out newException))
	            {
	                if (newException != null)
	                    throw newException;
	                throw;
	            }
                
	        }

	        var request = jsonRequestFactory.CreateHttpJsonRequest(
	            new CreateHttpJsonRequestParams(this, requestUri, "PUT", credentials, convention)
	                .AddOperationHeaders(OperationsHeaders))
	                                        .AddReplicationStatusHeaders(Url, operationUrl, replicationInformer,
	                                                                     convention.FailoverBehavior,
	                                                                     HandleReplicationStatusChanges);

	        request.Write(JsonConvert.SerializeObject(definition, Default.Converters));

	        try
	        {
	            var responseJson = (RavenJObject) request.ReadResponseJson();
	            return responseJson.Value<string>("Index");
	        }
	        catch (WebException e)
	        {
                Exception newException;
                if (ShouldRethrowIndexException(e, out newException))
                {
                    if (newException != null)
                        throw newException;
                }
                throw;
            }
	    }

	    private static bool ShouldRethrowIndexException(WebException e, out Exception newEx)
	    {
	        newEx = null;
	        var httpWebResponse = e.Response as HttpWebResponse;
	        if (httpWebResponse == null)
	            return true;

	        if (httpWebResponse.StatusCode == HttpStatusCode.InternalServerError)
	        {
	            var error = e.TryReadErrorResponseObject(
	                new {Error = "", Message = "", IndexDefinitionProperty = "", ProblematicText = ""});

	            if (error == null)
	            {
	                return true;
	            }

                newEx = new IndexCompilationException(error.Message, e)
	            {
	                IndexDefinitionProperty = error.IndexDefinitionProperty,
	                ProblematicText = error.ProblematicText
	            };

	            return true;
	        }

	        return (httpWebResponse.StatusCode != HttpStatusCode.NotFound);
	    }

	    /// <summary>
		/// Puts the index definition for the specified name
		/// </summary>
		/// <typeparam name="TDocument">The type of the document.</typeparam>
		/// <typeparam name="TReduceResult">The type of the reduce result.</typeparam>
		/// <param name="name">The name.</param>
		/// <param name="indexDef">The index def.</param>
		/// <returns></returns>
		public string PutIndex<TDocument, TReduceResult>(string name, IndexDefinitionBuilder<TDocument, TReduceResult> indexDef)
		{
			return PutIndex(name, indexDef.ToIndexDefinition(convention));
		}


		/// <summary>
		/// Puts the index for the specified name
		/// </summary>
		/// <typeparam name="TDocument">The type of the document.</typeparam>
		/// <typeparam name="TReduceResult">The type of the reduce result.</typeparam>
		/// <param name="name">The name.</param>
		/// <param name="indexDef">The index def.</param>
		/// <param name="overwrite">if set to <c>true</c> [overwrite].</param>
		/// <returns></returns>
		public string PutIndex<TDocument, TReduceResult>(string name, IndexDefinitionBuilder<TDocument, TReduceResult> indexDef, bool overwrite)
		{
			return PutIndex(name, indexDef.ToIndexDefinition(convention), overwrite);
		}

		/// <summary>
		/// Queries the specified index.
		/// </summary>
		/// <param name="index">The index.</param>
		/// <param name="query">The query.</param>
		/// <param name="includes">The includes.</param>
		/// <returns></returns>
		public QueryResult Query(string index, IndexQuery query, string[] includes, bool metadataOnly = false, bool indexEntriesOnly = false)
		{
			EnsureIsNotNullOrEmpty(index, "index");
			return ExecuteWithReplication("GET", u => DirectQuery(index, query, u, includes, metadataOnly, indexEntriesOnly));
		}

		/// <summary>
		/// Queries the specified index in the Raven flavored Lucene query syntax. Will return *all* results, regardless
		/// of the number of items that might be returned.
		/// </summary>
		public IEnumerator<RavenJObject> StreamQuery(string index, IndexQuery query, out QueryHeaderInformation queryHeaderInfo)
		{
			EnsureIsNotNullOrEmpty(index, "index");
			string path = query.GetIndexQueryUrl(url, index, "streams/query", includePageSizeEvenIfNotExplicitlySet: false);
			var request = jsonRequestFactory.CreateHttpJsonRequest(
				new CreateHttpJsonRequestParams(this, path, "GET", credentials, convention)
					.AddOperationHeaders(OperationsHeaders))
											.AddReplicationStatusHeaders(Url, url, replicationInformer,
																		 convention.FailoverBehavior,
																		 HandleReplicationStatusChanges);

			var webResponse = request.RawExecuteRequest();
			queryHeaderInfo = new QueryHeaderInformation
			{
				Index = webResponse.Headers["Raven-Index"],
				IndexTimestamp = DateTime.ParseExact(webResponse.Headers["Raven-Index-Timestamp"], Default.DateTimeFormatsToRead,
										CultureInfo.InvariantCulture, DateTimeStyles.None),
				IndexEtag = Etag.Parse(webResponse.Headers["Raven-Index-Etag"]),
				ResultEtag = Etag.Parse(webResponse.Headers["Raven-Result-Etag"]),
				IsStable = bool.Parse(webResponse.Headers["Raven-Is-Stale"]),
				TotalResults = int.Parse(webResponse.Headers["Raven-Total-Results"])
			};

			return YieldStreamResults(webResponse);
		}


		/// <summary>
		/// Streams the documents by etag OR starts with the prefix and match the matches
		/// Will return *all* results, regardless of the number of itmes that might be returned.
		/// </summary>
		public IEnumerator<RavenJObject> StreamDocs(Etag fromEtag, string startsWith, string matches, int start, int pageSize, string exclude)
		{
			if (fromEtag != null && startsWith != null)
				throw new InvalidOperationException("Either fromEtag or startsWith must be null, you can't specify both");

			var sb = new StringBuilder(url).Append("/streams/docs?");

			if (fromEtag != null)
			{
				sb.Append("etag=")
					.Append(fromEtag)
					.Append("&");
			}
			else
			{
				if (startsWith != null)
				{
					sb.Append("startsWith=").Append(Uri.EscapeDataString(startsWith)).Append("&");
				}
				if(matches != null)
				{
					sb.Append("matches=").Append(Uri.EscapeDataString(matches)).Append("&");
				}
			    if (exclude != null)
			    {
			        sb.Append("exclude=").Append(Uri.EscapeDataString(exclude)).Append("&");
			    }
			}
			if (start != 0)
				sb.Append("start=").Append(start).Append("&");
			if(pageSize!=int.MaxValue)
                sb.Append("pageSize=").Append(pageSize).Append("&");


			var request = jsonRequestFactory.CreateHttpJsonRequest(
				new CreateHttpJsonRequestParams(this, sb.ToString(), "GET", credentials, convention)
					.AddOperationHeaders(OperationsHeaders))
				.AddReplicationStatusHeaders(Url, url, replicationInformer, convention.FailoverBehavior, HandleReplicationStatusChanges);
			var webResponse = request.RawExecuteRequest();
			return YieldStreamResults(webResponse);
		}

		private static IEnumerator<RavenJObject> YieldStreamResults(WebResponse webResponse)
		{
			using (var stream = webResponse.GetResponseStreamWithHttpDecompression())
			using (var streamReader = new StreamReader(stream))
			using (var reader = new JsonTextReader(streamReader))
			{
				if (reader.Read() == false || reader.TokenType != JsonToken.StartObject)
					throw new InvalidOperationException("Unexpected data at start of stream");

				if (reader.Read() == false || reader.TokenType != JsonToken.PropertyName || Equals("Results", reader.Value) == false)
					throw new InvalidOperationException("Unexpected data at stream 'Results' property name");

				if (reader.Read() == false || reader.TokenType != JsonToken.StartArray)
					throw new InvalidOperationException("Unexpected data at 'Results', could not find start results array");

				while (true)
				{
					if(reader.Read() == false)
						throw new InvalidOperationException("Unexpected end of data");

					if (reader.TokenType == JsonToken.EndArray)
						break;

					yield return (RavenJObject)RavenJToken.ReadFrom(reader);
				}
			}
		}

		private QueryResult DirectQuery(string index, IndexQuery query, string operationUrl, string[] includes, bool metadataOnly, bool includeEntries)
		{
			string path = query.GetIndexQueryUrl(operationUrl, index, "indexes");
			if (metadataOnly)
				path += "&metadata-only=true";
			if (includeEntries)
				path += "&debug=entries";
			if (includes != null && includes.Length > 0)
			{
				path += "&" + string.Join("&", includes.Select(x => "include=" + x).ToArray());
			}
			var request = jsonRequestFactory.CreateHttpJsonRequest(
				new CreateHttpJsonRequestParams(this, path, "GET", credentials, convention)
				{
					AvoidCachingRequest = query.DisableCaching
				}.AddOperationHeaders(OperationsHeaders))
			    .AddReplicationStatusHeaders(Url, operationUrl, replicationInformer,
			                                    convention.FailoverBehavior,
			                                    HandleReplicationStatusChanges);

			RavenJObject json;
			try
			{
				json = (RavenJObject)request.ReadResponseJson();
			}
			catch (WebException e)
			{
				var httpWebResponse = e.Response as HttpWebResponse;
				if (httpWebResponse != null && httpWebResponse.StatusCode == HttpStatusCode.NotFound)
				{
					var text = new StreamReader(httpWebResponse.GetResponseStreamWithHttpDecompression()).ReadToEnd();
					if (text.Contains("maxQueryString"))
						throw new InvalidOperationException(text, e);
					throw new InvalidOperationException("There is no index named: " + index);
				}
				throw;
			}
			var directQuery = SerializationHelper.ToQueryResult(json, request.GetEtagHeader(), request.ResponseHeaders["Temp-Request-Time"]);
			var docResults = directQuery.Results.Concat(directQuery.Includes);
			return RetryOperationBecauseOfConflict(docResults, directQuery,
				() => DirectQuery(index, query, operationUrl, includes, metadataOnly, includeEntries));
		}

		/// <summary>
		/// Deletes the index.
		/// </summary>
		/// <param name="name">The name.</param>
		public void DeleteIndex(string name)
		{
			EnsureIsNotNullOrEmpty(name, "name");
			ExecuteWithReplication("DELETE", operationUrl => DirectDeleteIndex(name, operationUrl));
		}

		private void DirectDeleteIndex(string name, string operationUrl)
		{
			var request = jsonRequestFactory.CreateHttpJsonRequest(
				new CreateHttpJsonRequestParams(this, operationUrl + "/indexes/" + name, "DELETE", credentials, convention)
					.AddOperationHeaders(OperationsHeaders))
					.AddReplicationStatusHeaders(Url, operationUrl, replicationInformer, convention.FailoverBehavior, HandleReplicationStatusChanges);


			request.ExecuteRequest();
		}

	    /// <summary>
	    /// Gets the results for the specified ids.
	    /// </summary>
	    /// <param name="ids">The ids.</param>
	    /// <param name="includes">The includes.</param>
	    /// <param name="transformer"></param>
	    /// <param name="queryInputs"></param>
	    /// <param name="metadataOnly">Load just the document metadata</param>
	    /// <returns></returns>
	    public MultiLoadResult Get(string[] ids, string[] includes, string transformer = null, Dictionary<string, RavenJToken> queryInputs = null, bool metadataOnly = false)
		{
			return ExecuteWithReplication("GET", u => DirectGet(ids, u, includes, transformer, queryInputs ?? new Dictionary<string, RavenJToken>(), metadataOnly));
		}

	    /// <summary>
	    /// Perform a direct get for loading multiple ids in one request
	    /// </summary>
	    /// <param name="ids">The ids.</param>
	    /// <param name="operationUrl">The operation URL.</param>
	    /// <param name="includes">The includes.</param>
	    /// <param name="transformer"></param>
	    /// <param name="metadataOnly"></param>
	    /// <returns></returns>
	    public MultiLoadResult DirectGet(string[] ids, string operationUrl, string[] includes, string transformer, Dictionary<string, RavenJToken> queryInputs, bool metadataOnly)
		{
			var path = operationUrl + "/queries/?";
			if (metadataOnly)
				path += "&metadata-only=true";
			if (includes != null && includes.Length > 0)
			{
				path += "&" + string.Join("&", includes.Select(x => "include=" + x).ToArray());
			}
	        if (!string.IsNullOrEmpty(transformer))
	            path += "&transformer=" + transformer;


			if (queryInputs != null)
			{
				path = queryInputs.Aggregate(path, (current, queryInput) => current + ("&" + string.Format("qp-{0}={1}", queryInput.Key, queryInput.Value)));
			}
		    var metadata = new RavenJObject();
			AddTransactionInformation(metadata);
		    var uniqueIds = new HashSet<string>(ids);
			// if it is too big, we drop to POST (note that means that we can't use the HTTP cache any longer)
			// we are fine with that, requests to load that many items are probably going to be rare
			HttpJsonRequest request;
			if (uniqueIds.Sum(x => x.Length) < 1024)
			{
				path += "&" + string.Join("&", uniqueIds.Select(x => "id=" + Uri.EscapeDataString(x)).ToArray());
				request = jsonRequestFactory.CreateHttpJsonRequest(
						new CreateHttpJsonRequestParams(this, path, "GET", metadata, credentials, convention)
							.AddOperationHeaders(OperationsHeaders))
							.AddReplicationStatusHeaders(Url, operationUrl, replicationInformer, convention.FailoverBehavior, HandleReplicationStatusChanges);

			}
			else
			{
				request = jsonRequestFactory.CreateHttpJsonRequest(
						new CreateHttpJsonRequestParams(this, path, "POST", metadata, credentials, convention)
							.AddOperationHeaders(OperationsHeaders))
							.AddReplicationStatusHeaders(Url, operationUrl, replicationInformer, convention.FailoverBehavior, HandleReplicationStatusChanges);

				request.Write(new RavenJArray(uniqueIds).ToString(Formatting.None));
			}


			var result = (RavenJObject)request.ReadResponseJson();

			var results = result.Value<RavenJArray>("Results").Cast<RavenJObject>().ToList();
	        var multiLoadResult = new MultiLoadResult
	        {
	            Includes = result.Value<RavenJArray>("Includes").Cast<RavenJObject>().ToList()
	        };

            if(String.IsNullOrEmpty(transformer)) {
                multiLoadResult.Results = ids.Select(id => results.FirstOrDefault(r => string.Equals(r["@metadata"].Value<string>("@id"), id, StringComparison.OrdinalIgnoreCase))).ToList();
			} 
            else
            {
                multiLoadResult.Results = results;
            }


			var docResults = multiLoadResult.Results.Concat(multiLoadResult.Includes);

			return RetryOperationBecauseOfConflict(docResults, multiLoadResult, () => DirectGet(ids, operationUrl, includes, transformer, queryInputs, metadataOnly));
		}

		private T RetryOperationBecauseOfConflict<T>(IEnumerable<RavenJObject> docResults, T currentResult, Func<T> nextTry)
		{
			bool requiresRetry = docResults.Aggregate(false, (current, docResult) => current | AssertNonConflictedDocumentAndCheckIfNeedToReload(docResult));
			if (!requiresRetry)
				return currentResult;

			if (resolvingConflictRetries)
				throw new InvalidOperationException(
					"Encountered another conflict after already resolving a conflict. Conflict resultion cannot recurse.");
			resolvingConflictRetries = true;
			try
			{
				return nextTry();
			}
			finally
			{
				resolvingConflictRetries = false;
			}
		}

		private bool AssertNonConflictedDocumentAndCheckIfNeedToReload(RavenJObject docResult)
		{
			if (docResult == null)
				return false;
			var metadata = docResult[Constants.Metadata];
			if (metadata == null)
				return false;

			if (metadata.Value<int>("@Http-Status-Code") == 409)
			{
				var concurrencyException = TryResolveConflictOrCreateConcurrencyException(metadata.Value<string>("@id"), docResult, HttpExtensions.EtagHeaderToEtag(metadata.Value<string>("@etag")));
				if (concurrencyException == null)
					return true;
				throw concurrencyException;
			}
			return false;
		}

		/// <summary>
		/// Executed the specified commands as a single batch
		/// </summary>
		/// <param name="commandDatas">The command data.</param>
		/// <returns></returns>
		public BatchResult[] Batch(IEnumerable<ICommandData> commandDatas)
		{
			return ExecuteWithReplication("POST", u => DirectBatch(commandDatas, u));
		}

		private BatchResult[] DirectBatch(IEnumerable<ICommandData> commandDatas, string operationUrl)
		{
			var metadata = new RavenJObject();
			AddTransactionInformation(metadata);
			var req = jsonRequestFactory.CreateHttpJsonRequest(
				new CreateHttpJsonRequestParams(this, operationUrl + "/bulk_docs", "POST", metadata, credentials, convention)
					.AddOperationHeaders(OperationsHeaders))
					.AddReplicationStatusHeaders(Url, operationUrl, replicationInformer, convention.FailoverBehavior, HandleReplicationStatusChanges);


			var jArray = new RavenJArray(commandDatas.Select(x => x.ToJson()));
			req.Write(jArray.ToString(Formatting.None, Default.Converters));

			RavenJArray response;
			try
			{
				response = (RavenJArray)req.ReadResponseJson();
			}
			catch (WebException e)
			{
				var httpWebResponse = e.Response as HttpWebResponse;
				if (httpWebResponse == null ||
					httpWebResponse.StatusCode != HttpStatusCode.Conflict)
					throw;
				throw ThrowConcurrencyException(e);
			}
			return convention.CreateSerializer().Deserialize<BatchResult[]>(new RavenJTokenReader(response));
		}

	    /// <summary>
	    /// Commits the specified tx id.
	    /// </summary>
	    /// <param name="txId">The tx id.</param>
	    public void Commit(string txId)
		{
			ExecuteWithReplication<object>("POST", u =>
			{
				DirectCommit(txId, u);
				return null;
			});
		}

		private void DirectCommit(string txId, string operationUrl)
		{
			var httpJsonRequest = jsonRequestFactory.CreateHttpJsonRequest(
				new CreateHttpJsonRequestParams(this, operationUrl + "/transaction/commit?tx=" + txId, "POST", credentials, convention)
					.AddOperationHeaders(OperationsHeaders))
					.AddReplicationStatusHeaders(Url, operationUrl, replicationInformer, convention.FailoverBehavior, HandleReplicationStatusChanges);


			httpJsonRequest.ReadResponseJson();
		}

	    /// <summary>
	    /// Rollbacks the specified tx id.
	    /// </summary>
	    /// <param name="txId">The tx id.</param>
	    public void Rollback(string txId)
		{
			ExecuteWithReplication<object>("POST", u =>
			{
				DirectRollback(txId, u);
				return null;
			});
		}


		private void DirectRollback(string txId, string operationUrl)
		{
			var httpJsonRequest = jsonRequestFactory.CreateHttpJsonRequest(
				new CreateHttpJsonRequestParams(this, operationUrl + "/transaction/rollback?tx=" + txId, "POST", credentials, convention)
					.AddOperationHeaders(OperationsHeaders))
					.AddReplicationStatusHeaders(Url, operationUrl, replicationInformer, convention.FailoverBehavior, HandleReplicationStatusChanges);


			httpJsonRequest.ReadResponseJson();
		}

		/// <summary>
		/// Prepares the transaction on the server.
		/// </summary>
		/// <param name="txId">The tx id.</param>
		public void PrepareTransaction(string txId)
		{
			ExecuteWithReplication<object>("POST", u =>
			{
				DirectPrepareTransaction(txId, u);
				return null;
			});
		}

		private void DirectPrepareTransaction(string txId, string operationUrl)
		{
			var httpJsonRequest = jsonRequestFactory.CreateHttpJsonRequest(
				new CreateHttpJsonRequestParams(this, operationUrl + "/transaction/prepare?tx=" + txId, "POST", credentials, convention)
					.AddOperationHeaders(OperationsHeaders))
					.AddReplicationStatusHeaders(Url, operationUrl, replicationInformer, convention.FailoverBehavior, HandleReplicationStatusChanges);


			httpJsonRequest.ReadResponseJson();
		}

		/// <summary>
		/// Returns a new <see cref="IDatabaseCommands"/> using the specified credentials
		/// </summary>
		/// <param name="credentialsForSession">The credentials for session.</param>
		/// <returns></returns>
		public IDatabaseCommands With(ICredentials credentialsForSession)
		{
			return new ServerClient(url, convention, credentialsForSession, replicationInformerGetter, databaseName, jsonRequestFactory, currentSessionId, conflictListeners);
		}

		/// <summary>
		/// Get the low level  bulk insert operation
		/// </summary>
		public ILowLevelBulkInsertOperation GetBulkInsertOperation(BulkInsertOptions options, IDatabaseChanges changes)
		{
			return new RemoteBulkInsertOperation(options, this, changes);
		}

		/// <summary>
		/// Force the database commands to read directly from the master, unless there has been a failover.
		/// </summary>
		public IDisposable ForceReadFromMaster()
		{
			var old = readStripingBase;
			readStripingBase = -1;// this means that will have to use the master url first
			return new DisposableAction(() => readStripingBase = old);
		}

		/// <summary>
		/// Create a new instance of <see cref="IDatabaseCommands"/> that will interacts
		/// with the specified database
		/// </summary>
		public IDatabaseCommands ForDatabase(string database)
		{
			if (database == Constants.SystemDatabase)
				return ForSystemDatabase();

			var databaseUrl = MultiDatabase.GetRootDatabaseUrl(url);
			databaseUrl = databaseUrl + "/databases/" + database;
			if (databaseUrl == Url)
				return this;
			return new ServerClient(databaseUrl, convention, credentials, replicationInformerGetter, database, jsonRequestFactory, currentSessionId, conflictListeners)
				   {
					   OperationsHeaders = OperationsHeaders
				   };
		}

		public IDatabaseCommands ForSystemDatabase()
		{
			var databaseUrl = MultiDatabase.GetRootDatabaseUrl(url);
			if (databaseUrl == Url)
				return this;
			return new ServerClient(databaseUrl, convention, credentials, replicationInformerGetter, null, jsonRequestFactory, currentSessionId, conflictListeners)
			{
				OperationsHeaders = OperationsHeaders
			};
		}

		/// <summary>
		/// Gets the URL.
		/// </summary>
		/// <value>The URL.</value>
		public string Url
		{
			get { return url; }
		}

		/// <summary>
		/// Perform a set based deletes using the specified index.
		/// </summary>
		/// <param name="indexName">Name of the index.</param>
		/// <param name="queryToDelete">The query to delete.</param>
		/// <param name="allowStale">if set to <c>true</c> allow the operation while the index is stale.</param>
		public Operation DeleteByIndex(string indexName, IndexQuery queryToDelete, bool allowStale)
		{
			return ExecuteWithReplication<Operation>("DELETE", operationUrl =>
			{
				string path = queryToDelete.GetIndexQueryUrl(operationUrl, indexName, "bulk_docs") + "&allowStale=" + allowStale;
				var request = jsonRequestFactory.CreateHttpJsonRequest(
					new CreateHttpJsonRequestParams(this, path, "DELETE", credentials, convention)
						.AddOperationHeaders(OperationsHeaders))
						.AddReplicationStatusHeaders(Url, operationUrl, replicationInformer, convention.FailoverBehavior, HandleReplicationStatusChanges);
				RavenJToken jsonResponse;
				try
				{
					jsonResponse = request.ReadResponseJson();
				}
				catch (WebException e)
				{
					var httpWebResponse = e.Response as HttpWebResponse;
					if (httpWebResponse != null && httpWebResponse.StatusCode == HttpStatusCode.NotFound)
						throw new InvalidOperationException("There is no index named: " + indexName);
					throw;
				}

				// Be compitable with the resopnse from v2.0 server
				if (jsonResponse == null || jsonResponse.Type != JTokenType.Object)
					return null;

				var opId = ((RavenJObject)jsonResponse)["OperationId"];

				if (opId == null || opId.Type != JTokenType.Integer)
					return null;
				
				return new Operation(this, opId.Value<long>());
			});
		}

		/// <summary>
		/// Perform a set based update using the specified index, not allowing the operation
		/// if the index is stale
		/// </summary>
		/// <param name="indexName">Name of the index.</param>
		/// <param name="queryToUpdate">The query to update.</param>
		/// <param name="patchRequests">The patch requests.</param>
		public Operation UpdateByIndex(string indexName, IndexQuery queryToUpdate, PatchRequest[] patchRequests)
		{
			return UpdateByIndex(indexName, queryToUpdate, patchRequests, false);
		}

		/// <summary>
		/// Perform a set based update using the specified index, not allowing the operation
		/// if the index is stale
		/// </summary>
		/// <param name="indexName">Name of the index.</param>
		/// <param name="queryToUpdate">The query to update.</param>
		/// <param name="patch">The patch request to use (using JavaScript)</param>
		public Operation UpdateByIndex(string indexName, IndexQuery queryToUpdate, ScriptedPatchRequest patch)
		{
			return UpdateByIndex(indexName, queryToUpdate, patch, false);
		}

		/// <summary>
		/// Perform a set based update using the specified index.
		/// </summary>
		/// <param name="indexName">Name of the index.</param>
		/// <param name="queryToUpdate">The query to update.</param>
		/// <param name="patchRequests">The patch requests.</param>
		/// <param name="allowStale">if set to <c>true</c> allow the operation while the index is stale.</param>
		public Operation UpdateByIndex(string indexName, IndexQuery queryToUpdate, PatchRequest[] patchRequests, bool allowStale)
		{
			var requestData = new RavenJArray(patchRequests.Select(x => x.ToJson())).ToString(Formatting.Indented);
			return UpdateByIndexImpl(indexName, queryToUpdate, allowStale, requestData, "PATCH");
		}

		/// <summary>
		/// Perform a set based update using the specified index
		/// </summary>
		/// <param name="indexName">Name of the index.</param>
		/// <param name="queryToUpdate">The query to update.</param>
		/// <param name="patch">The patch request to use (using JavaScript)</param>
		/// <param name="allowStale">if set to <c>true</c> allow the operation while the index is stale.</param>
		public Operation UpdateByIndex(string indexName, IndexQuery queryToUpdate, ScriptedPatchRequest patch, bool allowStale)
		{
			var requestData = RavenJObject.FromObject(patch).ToString(Formatting.Indented);
			return UpdateByIndexImpl(indexName, queryToUpdate, allowStale, requestData, "EVAL");
		}

		private Operation UpdateByIndexImpl(string indexName, IndexQuery queryToUpdate, bool allowStale, String requestData, String method)
		{
			return ExecuteWithReplication<Operation>(method, operationUrl =>
			{
				string path = queryToUpdate.GetIndexQueryUrl(operationUrl, indexName, "bulk_docs") + "&allowStale=" + allowStale;
				var request = jsonRequestFactory.CreateHttpJsonRequest(
					new CreateHttpJsonRequestParams(this, path, method, credentials, convention)
						.AddOperationHeaders(OperationsHeaders))
						.AddReplicationStatusHeaders(Url, operationUrl, replicationInformer, convention.FailoverBehavior, HandleReplicationStatusChanges);

				request.Write(requestData);
				RavenJToken jsonResponse;
				try
				{
					jsonResponse = request.ReadResponseJson();
				}
				catch (WebException e)
				{
					var httpWebResponse = e.Response as HttpWebResponse;
					if (httpWebResponse != null && httpWebResponse.StatusCode == HttpStatusCode.NotFound)
						throw new InvalidOperationException("There is no index named: " + indexName);
					throw;
				}

				return new Operation(this, jsonResponse.Value<long>("OperationId"));
			});
		}

		/// <summary>
		/// Perform a set based deletes using the specified index, not allowing the operation
		/// if the index is stale
		/// </summary>
		/// <param name="indexName">Name of the index.</param>
		/// <param name="queryToDelete">The query to delete.</param>
		public Operation DeleteByIndex(string indexName, IndexQuery queryToDelete)
		{
			return DeleteByIndex(indexName, queryToDelete, false);
		}

		/// <summary>
		/// Returns a list of suggestions based on the specified suggestion query.
		/// </summary>
		/// <param name="index">The index to query for suggestions</param>
		/// <param name="suggestionQuery">The suggestion query.</param>
		/// <returns></returns>
		public SuggestionQueryResult Suggest(string index, SuggestionQuery suggestionQuery)
		{
			if (suggestionQuery == null) throw new ArgumentNullException("suggestionQuery");

			return ExecuteWithReplication("GET", operationUrl =>
			{
				var requestUri = operationUrl + string.Format("/suggest/{0}?term={1}&field={2}&max={3}&distance={4}&accuracy={5}&popularity={6}",
													 Uri.EscapeUriString(index),
													 Uri.EscapeDataString(suggestionQuery.Term),
													 Uri.EscapeDataString(suggestionQuery.Field),
													 Uri.EscapeDataString(suggestionQuery.MaxSuggestions.ToInvariantString()),
													 Uri.EscapeDataString(suggestionQuery.Distance.ToString()),
													 Uri.EscapeDataString(suggestionQuery.Accuracy.ToInvariantString()),
													 suggestionQuery.Popularity);

				var request = jsonRequestFactory.CreateHttpJsonRequest(
					new CreateHttpJsonRequestParams(this, requestUri, "GET", credentials, convention)
						.AddOperationHeaders(OperationsHeaders))
						.AddReplicationStatusHeaders(Url, operationUrl, replicationInformer, convention.FailoverBehavior, HandleReplicationStatusChanges);



				var json = (RavenJObject)request.ReadResponseJson();

				return new SuggestionQueryResult
				{
					Suggestions = ((RavenJArray)json["Suggestions"]).Select(x => x.Value<string>()).ToArray(),
				};
			});
		}

		/// <summary>
		/// Return a list of documents that based on the MoreLikeThisQuery.
		/// </summary>
		/// <param name="query">The more like this query parameters</param>
		/// <returns></returns>
		public MultiLoadResult MoreLikeThis(MoreLikeThisQuery query)
		{
			var result = ExecuteGetRequest(query.GetRequestUri());
			return ((RavenJObject)result).Deserialize<MultiLoadResult>(convention);
		}

		/// <summary>
		/// Retrieve the statistics for the database
		/// </summary>
		public DatabaseStatistics GetStatistics()
		{
			var httpJsonRequest = jsonRequestFactory.CreateHttpJsonRequest(new CreateHttpJsonRequestParams(this, url + "/stats", "GET", credentials, convention));

			var jo = (RavenJObject)httpJsonRequest.ReadResponseJson();
			return jo.Deserialize<DatabaseStatistics>(convention);
		}

		/// <summary>
		/// Generate the next identity value from the server
		/// </summary>
		public long NextIdentityFor(string name)
		{
			return ExecuteWithReplication("POST", url =>
			{
				var request = jsonRequestFactory.CreateHttpJsonRequest(
					new CreateHttpJsonRequestParams(this, url + "/identity/next?name=" + Uri.EscapeDataString(name), "POST", credentials, convention)
						.AddOperationHeaders(OperationsHeaders));

				var readResponseJson = request.ReadResponseJson();

				return readResponseJson.Value<long>("Value");
			});
		}

		/// <summary>
		/// Seeds the next identity value on the server
		/// </summary>
		public long SeedIdentityFor(string name, long value)
		{
			return ExecuteWithReplication("POST", url =>
			{
				var request = jsonRequestFactory.CreateHttpJsonRequest(
					new CreateHttpJsonRequestParams(this, url + "/identity/seed?name=" + Uri.EscapeDataString(name) + "&value=" + Uri.EscapeDataString(value.ToString(CultureInfo.InvariantCulture)), "POST", credentials, convention)
						.AddOperationHeaders(OperationsHeaders));

				var readResponseJson = request.ReadResponseJson();

				return readResponseJson.Value<long>("Value");
			});
		}

		/// <summary>
		/// Get the full URL for the given document key
		/// </summary>
		public string UrlFor(string documentKey)
		{
			return url + "/docs/" + documentKey;
		}

		/// <summary>
		/// Check if the document exists for the specified key
		/// </summary>
		/// <param name="key">The key.</param>
		/// <returns></returns>
		public JsonDocumentMetadata Head(string key)
		{
			EnsureIsNotNullOrEmpty(key, "key");
			return ExecuteWithReplication("HEAD", u => DirectHead(u, key));
		}

		/// <summary>
		/// Do a direct HEAD request against the server for the specified document
		/// </summary>
		public JsonDocumentMetadata DirectHead(string serverUrl, string key)
		{
			var metadata = new RavenJObject();
			AddTransactionInformation(metadata);
			HttpJsonRequest request = jsonRequestFactory.CreateHttpJsonRequest(
				new CreateHttpJsonRequestParams(this, serverUrl + "/docs/" + key, "HEAD", credentials, convention)
					.AddOperationHeaders(OperationsHeaders))
					.AddReplicationStatusHeaders(Url, serverUrl, replicationInformer, convention.FailoverBehavior, HandleReplicationStatusChanges);

			try
			{
				request.ExecuteRequest();
				return SerializationHelper.DeserializeJsonDocumentMetadata(key, request.ResponseHeaders, request.ResponseStatusCode);
			}
			catch (WebException e)
			{
				var httpWebResponse = e.Response as HttpWebResponse;
				if (httpWebResponse == null)
					throw;
				if (httpWebResponse.StatusCode == HttpStatusCode.NotFound)
					return null;
				if (httpWebResponse.StatusCode == HttpStatusCode.Conflict)
				{
					throw new ConflictException("Conflict detected on " + key +
												", conflict must be resolved before the document will be accessible. Cannot get the conflicts ids because a HEAD request was performed. A GET request will provide more information, and if you have a document conflict listener, will automatically resolve the conflict", true)
					{
						Etag = httpWebResponse.GetEtagHeader()
					};
				}
				throw;
			}
		}

		/// <summary>
		/// Perform a single POST request containing multiple nested GET requests
		/// </summary>
		public GetResponse[] MultiGet(GetRequest[] requests)
		{
			foreach (var getRequest in requests)
			{
				getRequest.Headers["Raven-Client-Version"] = HttpJsonRequest.ClientVersion;
			}
			return ExecuteWithReplication("GET", // this is a logical GET, physical POST
										  operationUrl =>
										  {
											  var multiGetOperation = new MultiGetOperation(this, convention, operationUrl, requests);

											  var httpJsonRequest = jsonRequestFactory.CreateHttpJsonRequest(new CreateHttpJsonRequestParams(this, multiGetOperation.
																																					RequestUri, "POST", credentials, convention));

											  var requestsForServer =
												  multiGetOperation.PreparingForCachingRequest(jsonRequestFactory);

											  var postedData = JsonConvert.SerializeObject(requestsForServer);

											  if (multiGetOperation.CanFullyCache(jsonRequestFactory, httpJsonRequest, postedData))
											  {
												  return multiGetOperation.HandleCachingResponse(new GetResponse[requests.Length],
																								 jsonRequestFactory);
											  }

											  httpJsonRequest.Write(postedData);
											  var results = (RavenJArray)httpJsonRequest.ReadResponseJson();
											  var responses = convention.CreateSerializer().Deserialize<GetResponse[]>(
																				  new RavenJTokenReader(results));

											  // 1.0 servers return result as string, not as an object, need to convert here
											  foreach (var response in responses.Where(r => r != null && r.Result != null && r.Result.Type == JTokenType.String))
											  {
												  var value = response.Result.Value<string>();
												  response.Result = string.IsNullOrEmpty(value) ?
													RavenJToken.FromObject(null) :
													RavenJObject.Parse(value);
											  }

											  return multiGetOperation.HandleCachingResponse(responses, jsonRequestFactory);
										  });
		}

		///<summary>
		/// Get the possible terms for the specified field in the index 
		/// You can page through the results by use fromValue parameter as the 
		/// starting point for the next query
		///</summary>
		///<returns></returns>
		public IEnumerable<string> GetTerms(string index, string field, string fromValue, int pageSize)
		{
			return ExecuteWithReplication("GET", operationUrl =>
			{
				var requestUri = operationUrl + string.Format("/terms/{0}?field={1}&pageSize={2}&fromValue={3}",
													 Uri.EscapeUriString(index),
													 Uri.EscapeDataString(field),
													 pageSize.ToInvariantString(),
													 Uri.EscapeDataString(fromValue ?? ""));

				var request = jsonRequestFactory.CreateHttpJsonRequest(
					new CreateHttpJsonRequestParams(this, requestUri, "GET", credentials, convention)
						.AddOperationHeaders(OperationsHeaders))
						.AddReplicationStatusHeaders(Url, operationUrl, replicationInformer, convention.FailoverBehavior, HandleReplicationStatusChanges);

				return request.ReadResponseJson().Values<string>();
			});
		}

		/// <summary>
		/// Using the given Index, calculate the facets as per the specified doc with the given start and pageSize
		/// </summary>
		/// <param name="index">Name of the index</param>
		/// <param name="query">Query to build facet results</param>
		/// <param name="facetSetupDoc">Name of the FacetSetup document</param>
		/// <param name="start">Start index for paging</param>
		/// <param name="pageSize">Paging PageSize. If set, overrides Facet.MaxResults</param>
		public FacetResults GetFacets(string index, IndexQuery query, string facetSetupDoc, int start, int? pageSize)
		{
			return ExecuteWithReplication("GET", operationUrl =>
			{
				var requestUri = operationUrl + string.Format("/facets/{0}?facetDoc={1}&{2}&facetStart={3}&facetPageSize={4}",
																Uri.EscapeUriString(index),
																Uri.EscapeDataString(facetSetupDoc),
																query.GetMinimalQueryString(),
																start,
																pageSize);

				var request = jsonRequestFactory.CreateHttpJsonRequest(
					new CreateHttpJsonRequestParams(this, requestUri, "GET", credentials, convention)
						.AddOperationHeaders(OperationsHeaders))
						.AddReplicationStatusHeaders(Url, operationUrl, replicationInformer, convention.FailoverBehavior, HandleReplicationStatusChanges);


				var json = (RavenJObject)request.ReadResponseJson();
				return json.JsonDeserialization<FacetResults>();
			});
		}

        /// <summary>
        /// Using the given Index, calculate the facets as per the specified doc with the given start and pageSize
        /// </summary>
        /// <param name="index">Name of the index</param>
        /// <param name="query">Query to build facet results</param>
        /// <param name="facets">List of facets</param>
        /// <param name="start">Start index for paging</param>
        /// <param name="pageSize">Paging PageSize. If set, overrides Facet.MaxResults</param>
        public FacetResults GetFacets(string index, IndexQuery query, List<Facet> facets, int start, int? pageSize)
        {
			string facetsJson = JsonConvert.SerializeObject(facets);
	        var method = facetsJson.Length > 1024 ? "POST" : "GET";
			return ExecuteWithReplication(method, operationUrl =>
            {
                var requestUri = operationUrl + string.Format("/facets/{0}?{1}&facetStart={2}&facetPageSize={3}",
                                                                Uri.EscapeUriString(index),
                                                                query.GetMinimalQueryString(),
                                                                start,
                                                                pageSize);

				if(method == "GET")
					requestUri += "&facets=" + Uri.EscapeDataString(facetsJson);

                var request = jsonRequestFactory.CreateHttpJsonRequest(
                    new CreateHttpJsonRequestParams(this, requestUri, method, credentials, convention)
                        .AddOperationHeaders(OperationsHeaders))
                        .AddReplicationStatusHeaders(Url, operationUrl, replicationInformer, convention.FailoverBehavior, HandleReplicationStatusChanges);

				if (method != "GET")
					request.Write(facetsJson);

                var json = (RavenJObject)request.ReadResponseJson();
                return json.JsonDeserialization<FacetResults>();
            });
        }

		/// <summary>
		/// Sends a patch request for a specific document, ignoring the document's Etag
		/// </summary>
		/// <param name="key">Id of the document to patch</param>
		/// <param name="patches">Array of patch requests</param>
		public RavenJObject Patch(string key, PatchRequest[] patches)
		{
			return Patch(key, patches, null);
		}

		/// <summary>
		/// Sends a patch request for a specific document, ignoring the document's Etag
		/// </summary>
		/// <param name="key">Id of the document to patch</param>
		/// <param name="patches">Array of patch requests</param>
		/// <param name="ignoreMissing">true if the patch request should ignore a missing document, false to throw DocumentDoesNotExistException</param>
		public RavenJObject Patch(string key, PatchRequest[] patches, bool ignoreMissing)
		{
			var batchResults = Batch(new[]
			{
				new PatchCommandData
				{
					Key = key,
					Patches = patches
				}
			});
			if (!ignoreMissing && batchResults[0].PatchResult != null && batchResults[0].PatchResult == PatchResult.DocumentDoesNotExists)
				throw new DocumentDoesNotExistsException("Document with key " + key + " does not exist.");
			return batchResults[0].AdditionalData;
		}

		/// <summary>
		/// Sends a patch request for a specific document, ignoring the document's Etag
		/// </summary>
		/// <param name="key">Id of the document to patch</param>
		/// <param name="patch">The patch request to use (using JavaScript)</param>
		public RavenJObject Patch(string key, ScriptedPatchRequest patch)
		{
			return Patch(key, patch, null);
		}

		/// <summary>
		/// Sends a patch request for a specific document, ignoring the document's Etag
		/// </summary>
		/// <param name="key">Id of the document to patch</param>
		/// <param name="patch">The patch request to use (using JavaScript)</param>
		/// <param name="ignoreMissing">true if the patch request should ignore a missing document, false to throw DocumentDoesNotExistException</param>
		public RavenJObject Patch(string key, ScriptedPatchRequest patch, bool ignoreMissing)
		{
			var batchResults = Batch(new[]
				  {
					  new ScriptedPatchCommandData
					  {
						  Key = key,
						  Patch = patch
					  }
				  });
			if (!ignoreMissing && batchResults[0].PatchResult != null && batchResults[0].PatchResult == PatchResult.DocumentDoesNotExists)
				throw new DocumentDoesNotExistsException("Document with key " + key + " does not exist.");
			return batchResults[0].AdditionalData;
		}

		/// <summary>
		/// Sends a patch request for a specific document
		/// </summary>
		/// <param name="key">Id of the document to patch</param>
		/// <param name="patches">Array of patch requests</param>
		/// <param name="etag">Require specific Etag [null to ignore]</param>
		public RavenJObject Patch(string key, PatchRequest[] patches, Etag etag)
		{
			var batchResults = Batch(new[]
			      	{
			      		new PatchCommandData
			      			{
			      				Key = key,
			      				Patches = patches,
			      				Etag = etag
			      			}
			      	});
			return batchResults[0].AdditionalData;
		}

		/// <summary>
		/// Sends a patch request for a specific document which may or may not currently exist
		/// </summary>
		/// <param name="key">Id of the document to patch</param>
		/// <param name="patchesToExisting">Array of patch requests to apply to an existing document</param>
		/// <param name="patchesToDefault">Array of patch requests to apply to a default document when the document is missing</param>
		/// <param name="defaultMetadata">The metadata for the default document when the document is missing</param>
		public RavenJObject Patch(string key, PatchRequest[] patchesToExisting, PatchRequest[] patchesToDefault, RavenJObject defaultMetadata)
		{
			var batchResults = Batch(new[]
					{
						new PatchCommandData
							{
								Key = key,
								Patches = patchesToExisting,
								PatchesIfMissing = patchesToDefault,
								Metadata = defaultMetadata
							}
					});
			return batchResults[0].AdditionalData;
		}

		/// <summary>
		/// Sends a patch request for a specific document, ignoring the document's Etag
		/// </summary>
		/// <param name="key">Id of the document to patch</param>
		/// <param name="patch">The patch request to use (using JavaScript)</param>
		/// <param name="etag">Require specific Etag [null to ignore]</param>
		public RavenJObject Patch(string key, ScriptedPatchRequest patch, Etag etag)
		{
			var batchResults = Batch(new[]
			{
				new ScriptedPatchCommandData
				{
					Key = key,
					Patch = patch,
					Etag = etag
				}
			});
			return batchResults[0].AdditionalData;
		}

		/// <summary>
		/// Sends a patch request for a specific document which may or may not currently exist
		/// </summary>
		/// <param name="key">Id of the document to patch</param>
		/// <param name="patchExisting">The patch request to use (using JavaScript) to an existing document</param>
		/// <param name="patchDefault">The patch request to use (using JavaScript)  to a default document when the document is missing</param>
		/// <param name="defaultMetadata">The metadata for the default document when the document is missing</param>
		public RavenJObject Patch(string key, ScriptedPatchRequest patchExisting, ScriptedPatchRequest patchDefault, RavenJObject defaultMetadata)
		{
			var batchResults = Batch(new[]
			{
				new ScriptedPatchCommandData
				{
					Key = key,
					Patch = patchExisting,
					PatchIfMissing = patchDefault,
					Metadata = defaultMetadata
				}
			});
			return batchResults[0].AdditionalData;
		}

		/// <summary>
		/// Disable all caching within the given scope
		/// </summary>
		public IDisposable DisableAllCaching()
		{
			return jsonRequestFactory.DisableAllCaching();
		}

		#endregion

		/// <summary>
		/// The profiling information
		/// </summary>
		public ProfilingInformation ProfilingInformation
		{
			get { return profilingInformation; }
		}

		/// <summary>
		/// Performs application-defined tasks associated with freeing, releasing, or resetting unmanaged resources.
		/// </summary>
		/// <filterpriority>2</filterpriority>
		public void Dispose()
		{
			GC.SuppressFinalize(this);
			if (ProfilingInformation != null)
			{
				ProfilingInformation.DurationMilliseconds = (SystemTime.UtcNow - ProfilingInformation.At).TotalMilliseconds;
			}
		}

		/// <summary>
		/// Allows an <see cref="T:System.Object"/> to attempt to free resources and perform other cleanup operations before the <see cref="T:System.Object"/> is reclaimed by garbage collection.
		/// </summary>
		~ServerClient()
		{
			Dispose();
		}

		public RavenJToken GetOperationStatus(long id)
		{
			var request = jsonRequestFactory.CreateHttpJsonRequest(
				new CreateHttpJsonRequestParams(this, url + "/operation/status?id=" + id, "GET", credentials, convention)
					.AddOperationHeaders(OperationsHeaders));
			try
			{
				return request.ReadResponseJson();
			}
			catch (WebException e)
			{
				var httpWebResponse = e.Response as HttpWebResponse;
				if (httpWebResponse == null || httpWebResponse.StatusCode != HttpStatusCode.NotFound)
					throw;
				return null;
			}
		}

		public IDisposable Expect100Continue()
		{
			var servicePoint = ServicePointManager.FindServicePoint(new Uri(url));
			servicePoint.Expect100Continue = true;
			return new DisposableAction(() => servicePoint.Expect100Continue = false);
		}

		#region IAsyncAdminDatabaseCommands

		/// <summary>
		/// Admin operations, like create/delete database.
		/// </summary>
		public IAdminDatabaseCommands Admin
		{
			get { return (IAdminDatabaseCommands)ForSystemDatabase(); }
		}

		public void CreateDatabase(DatabaseDocument databaseDocument)
		{
			if (databaseDocument.Settings.ContainsKey("Raven/DataDir") == false)
				throw new InvalidOperationException("The Raven/DataDir setting is mandatory");

			var dbname = databaseDocument.Id.Replace("Raven/Databases/", "");
			MultiDatabase.AssertValidDatabaseName(dbname);
			var doc = RavenJObject.FromObject(databaseDocument);
			doc.Remove("Id");

			var req = CreateRequest("PUT", "/admin/databases/" + Uri.EscapeDataString(dbname));
			req.Write(doc.ToString(Formatting.Indented));
			req.ExecuteRequest();
		}

		#endregion
	}
}
#endif<|MERGE_RESOLUTION|>--- conflicted
+++ resolved
@@ -120,7 +120,7 @@
 			return ExecuteWithReplication("GET", u => DirectGet(u, key));
 		}
 
-		/// <summary>
+	    /// <summary>
 		/// Gets documents for the specified key prefix
 		/// </summary>
 		public JsonDocument[] StartsWith(string keyPrefix, string matches, int start, int pageSize, bool metadataOnly = false, string exclude = null)
@@ -949,17 +949,8 @@
                 Exception newException;
                 if (ShouldRethrowIndexException(e, out newException))
                 {
-<<<<<<< HEAD
-                    var error = e.TryReadErrorResponseObject(new { Error = "", Message = "" });
-	                if (error == null)
-		                throw;
-
-	                var compilationException = new TransformCompilationException(error.Message);
-                    throw compilationException;
-=======
                     if (newException != null)
                         throw new TransformCompilationException(newException.Message, e);
->>>>>>> cf8029ea
                 }
                 throw;
             }
@@ -991,9 +982,9 @@
 	            {
 	                if (newException != null)
 	                    throw newException;
-	                throw;
-	            }
-                
+	                    throw;
+	                }
+
 	        }
 
 	        var request = jsonRequestFactory.CreateHttpJsonRequest(
@@ -1025,31 +1016,31 @@
 	    private static bool ShouldRethrowIndexException(WebException e, out Exception newEx)
 	    {
 	        newEx = null;
-	        var httpWebResponse = e.Response as HttpWebResponse;
+	            var httpWebResponse = e.Response as HttpWebResponse;
 	        if (httpWebResponse == null)
 	            return true;
 
 	        if (httpWebResponse.StatusCode == HttpStatusCode.InternalServerError)
-	        {
-	            var error = e.TryReadErrorResponseObject(
-	                new {Error = "", Message = "", IndexDefinitionProperty = "", ProblematicText = ""});
-
-	            if (error == null)
 	            {
+	                var error = e.TryReadErrorResponseObject(
+	                    new {Error = "", Message = "", IndexDefinitionProperty = "", ProblematicText = ""});
+
+	                if (error == null)
+	                {
 	                return true;
+	                }
+
+                newEx = new IndexCompilationException(error.Message, e)
+	                {
+	                    IndexDefinitionProperty = error.IndexDefinitionProperty,
+	                    ProblematicText = error.ProblematicText
+	                };
+
+	            return true;
 	            }
 
-                newEx = new IndexCompilationException(error.Message, e)
-	            {
-	                IndexDefinitionProperty = error.IndexDefinitionProperty,
-	                ProblematicText = error.ProblematicText
-	            };
-
-	            return true;
+	        return (httpWebResponse.StatusCode != HttpStatusCode.NotFound);
 	        }
-
-	        return (httpWebResponse.StatusCode != HttpStatusCode.NotFound);
-	    }
 
 	    /// <summary>
 		/// Puts the index definition for the specified name
@@ -1153,7 +1144,7 @@
 			    if (exclude != null)
 			    {
 			        sb.Append("exclude=").Append(Uri.EscapeDataString(exclude)).Append("&");
-			    }
+			}
 			}
 			if (start != 0)
 				sb.Append("start=").Append(start).Append("&");
