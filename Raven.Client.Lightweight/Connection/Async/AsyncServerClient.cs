--- conflicted
+++ resolved
@@ -319,143 +319,35 @@
 		}
 
 		private Task<PutResult> DirectPutAsync(string opUrl, string key, Guid? etag, RavenJObject document, RavenJObject metadata)
-			{
-				if (metadata == null)
-					metadata = new RavenJObject();
-				var method = String.IsNullOrEmpty(key) ? "POST" : "PUT";
-				if (etag != null)
-					metadata["ETag"] = new RavenJValue(etag.Value.ToString());
-
-				if (key != null)
-					key = Uri.EscapeUriString(key);
-
-				var request = jsonRequestFactory.CreateHttpJsonRequest(
+		{
+			if (metadata == null)
+				metadata = new RavenJObject();
+			var method = String.IsNullOrEmpty(key) ? "POST" : "PUT";
+			if (etag != null)
+				metadata["ETag"] = new RavenJValue(etag.Value.ToString());
+
+			if (key != null)
+				key = Uri.EscapeUriString(key);
+
+			var request = jsonRequestFactory.CreateHttpJsonRequest(
 					new CreateHttpJsonRequestParams(this, opUrl + "/docs/" + key, method, metadata, credentials, convention)
-							.AddOperationHeaders(OperationsHeaders));
-
-<<<<<<< HEAD
-				request.AddReplicationStatusHeaders(url, opUrl, replicationInformer, convention.FailoverBehavior, HandleReplicationStatusChanges);
-=======
+						.AddOperationHeaders(OperationsHeaders));
+
+		
+			request.AddReplicationStatusHeaders(url, opUrl, replicationInformer, convention.FailoverBehavior, HandleReplicationStatusChanges);
+
 			return request.WriteAsync(document.ToString())
-			.ContinueWith(task =>
+				.ContinueWith(task =>
 			{
 				if (task.Exception != null)
 					throw new InvalidOperationException("Unable to write to server");
->>>>>>> 46d907ff
-
-				return Task.Factory.FromAsync(request.BeginWrite, request.EndWrite, document.ToString(), null)
-				.ContinueWith(task =>
-				{
-					if (task.Exception != null)
-						throw new InvalidOperationException("Unable to write to server");
-
-					return request.ReadResponseJsonAsync()
-						.ContinueWith(task1 =>
-						{
-							try
-							{
-								return convention.CreateSerializer().Deserialize<PutResult>(new RavenJTokenReader(task1.Result));
-							}
-							catch (AggregateException e)
-							{
-								var we = e.ExtractSingleInnerException() as WebException;
-								if (we == null)
-									throw;
-								var httpWebResponse = we.Response as HttpWebResponse;
-								if (httpWebResponse == null ||
-									httpWebResponse.StatusCode != HttpStatusCode.Conflict)
-									throw;
-								throw ThrowConcurrencyException(we);
-							}
-						});
-				})
-				.Unwrap();
-		}
-
-		/// <summary>
-		/// Create a new instance of <see cref="IDatabaseCommands"/> that will interacts
-		/// with the specified database
-		/// </summary>
-		public IAsyncDatabaseCommands ForDatabase(string database)
-		{
-			var databaseUrl = MultiDatabase.GetRootDatabaseUrl(url);
-			databaseUrl = databaseUrl + "/databases/" + database + "/";
-			if (databaseUrl == url)
-				return this;
-			return new AsyncServerClient(databaseUrl, convention, credentials, jsonRequestFactory, sessionId, replicationInformerGetter, database, conflictListeners)
-			{
-				operationsHeaders = operationsHeaders
-			};
-		}
-
-		/// <summary>
-		/// Create a new instance of <see cref="IDatabaseCommands"/> that will interact
-		/// with the root database. Useful if the database has works against a tenant database.
-		/// </summary>
-		public IAsyncDatabaseCommands ForDefaultDatabase()
-		{
-			var databaseUrl = MultiDatabase.GetRootDatabaseUrl(url);
-			if (databaseUrl == url)
-				return this;
-			return new AsyncServerClient(databaseUrl, convention, credentials, jsonRequestFactory, sessionId, replicationInformerGetter, databaseName, conflictListeners)
-			{
-				operationsHeaders = operationsHeaders
-			};
-		}
-
-
-
-
-		/// <summary>
-		/// Gets or sets the operations headers.
-		/// </summary>
-		/// <value>The operations headers.</value>
-		public IDictionary<string, string> OperationsHeaders
-		{
-			get { return operationsHeaders; }
-		}
-
-		/// <summary>
-		/// Begins an async get operation
-		/// </summary>
-		/// <param name="key">The key.</param>
-		/// <returns></returns>
-		public Task<JsonDocument> GetAsync(string key)
-		{
-			EnsureIsNotNullOrEmpty(key, "key");
-
-			return ExecuteWithReplication("GET", url => DirectGetAsync(url, key));
-		}
-
-<<<<<<< HEAD
-		private Task<JsonDocument> DirectGetAsync(string opUrl, string key)
-			{
-				var metadata = new RavenJObject();
-				AddTransactionInformation(metadata);
-=======
-		public Task<JsonDocument> DirectGetAsync(string opUrl, string key)
-		{
-			var metadata = new RavenJObject();
-			AddTransactionInformation(metadata);
->>>>>>> 46d907ff
-			var request = jsonRequestFactory.CreateHttpJsonRequest(new CreateHttpJsonRequestParams(this, opUrl + "/docs/" + key, "GET", metadata, credentials, convention)
-					.AddOperationHeaders(OperationsHeaders));
-
-				request.AddReplicationStatusHeaders(url, opUrl, replicationInformer, convention.FailoverBehavior, HandleReplicationStatusChanges);
 
 				return request.ReadResponseJsonAsync()
-					.ContinueWith(task =>
+					.ContinueWith(task1 =>
 					{
 						try
 						{
-							var requestJson = task.Result;
-							var docKey = request.ResponseHeaders[Constants.DocumentIdFieldName] ?? key;
-							docKey = Uri.UnescapeDataString(docKey);
-							request.ResponseHeaders.Remove(Constants.DocumentIdFieldName);
-						var deserializeJsonDocument = SerializationHelper.DeserializeJsonDocument(docKey, requestJson,
-																								  request.ResponseHeaders,
-																								  request.ResponseStatusCode);
-						return (Task<JsonDocument>)new CompletedTask<JsonDocument>(deserializeJsonDocument);
+							return convention.CreateSerializer().Deserialize<PutResult>(new RavenJTokenReader(task1.Result));
 						}
 						catch (AggregateException e)
 						{
@@ -463,14 +355,108 @@
 							if (we == null)
 								throw;
 							var httpWebResponse = we.Response as HttpWebResponse;
-							if (httpWebResponse == null)
+							if (httpWebResponse == null ||
+								httpWebResponse.StatusCode != HttpStatusCode.Conflict)
 								throw;
-							if (httpWebResponse.StatusCode == HttpStatusCode.NotFound)
+							throw ThrowConcurrencyException(we);
+						}
+					});
+			})
+			.Unwrap();
+		}
+
+		/// <summary>
+		/// Create a new instance of <see cref="IDatabaseCommands"/> that will interacts
+		/// with the specified database
+		/// </summary>
+		public IAsyncDatabaseCommands ForDatabase(string database)
+		{
+			var databaseUrl = MultiDatabase.GetRootDatabaseUrl(url);
+			databaseUrl = databaseUrl + "/databases/" + database + "/";
+			if (databaseUrl == url)
+				return this;
+			return new AsyncServerClient(databaseUrl, convention, credentials, jsonRequestFactory, sessionId, replicationInformerGetter, database, conflictListeners)
+			{
+				operationsHeaders = operationsHeaders
+			};
+		}
+
+		/// <summary>
+		/// Create a new instance of <see cref="IDatabaseCommands"/> that will interact
+		/// with the root database. Useful if the database has works against a tenant database.
+		/// </summary>
+		public IAsyncDatabaseCommands ForDefaultDatabase()
+		{
+			var databaseUrl = MultiDatabase.GetRootDatabaseUrl(url);
+			if (databaseUrl == url)
+				return this;
+			return new AsyncServerClient(databaseUrl, convention, credentials, jsonRequestFactory, sessionId, replicationInformerGetter, databaseName, conflictListeners)
+			{
+				operationsHeaders = operationsHeaders
+			};
+		}
+
+
+
+
+		/// <summary>
+		/// Gets or sets the operations headers.
+		/// </summary>
+		/// <value>The operations headers.</value>
+		public IDictionary<string, string> OperationsHeaders
+		{
+			get { return operationsHeaders; }
+		}
+
+		/// <summary>
+		/// Begins an async get operation
+		/// </summary>
+		/// <param name="key">The key.</param>
+		/// <returns></returns>
+		public Task<JsonDocument> GetAsync(string key)
+		{
+			EnsureIsNotNullOrEmpty(key, "key");
+
+			return ExecuteWithReplication("GET", url => DirectGetAsync(url, key));
+		}
+
+		public Task<JsonDocument> DirectGetAsync(string opUrl, string key)
+		{
+			var metadata = new RavenJObject();
+			AddTransactionInformation(metadata);
+			var request = jsonRequestFactory.CreateHttpJsonRequest(new CreateHttpJsonRequestParams(this, opUrl + "/docs/" + key, "GET", metadata, credentials, convention)
+				.AddOperationHeaders(OperationsHeaders));
+
+				request.AddReplicationStatusHeaders(url, opUrl, replicationInformer, convention.FailoverBehavior, HandleReplicationStatusChanges);
+
+			return request.ReadResponseJsonAsync()
+				.ContinueWith(task =>
+				{
+					try
+					{
+						var requestJson = task.Result;
+						var docKey = request.ResponseHeaders[Constants.DocumentIdFieldName] ?? key;
+						docKey = Uri.UnescapeDataString(docKey);
+						request.ResponseHeaders.Remove(Constants.DocumentIdFieldName);
+						var deserializeJsonDocument = SerializationHelper.DeserializeJsonDocument(docKey, requestJson,
+																								  request.ResponseHeaders,
+																								  request.ResponseStatusCode);
+						return (Task<JsonDocument>)new CompletedTask<JsonDocument>(deserializeJsonDocument);
+					}
+					catch (AggregateException e)
+					{
+						var we = e.ExtractSingleInnerException() as WebException;
+						if (we == null)
+							throw;
+						var httpWebResponse = we.Response as HttpWebResponse;
+						if (httpWebResponse == null)
+							throw;
+						if (httpWebResponse.StatusCode == HttpStatusCode.NotFound)
 							return new CompletedTask<JsonDocument>((JsonDocument)null);
-							if (httpWebResponse.StatusCode == HttpStatusCode.Conflict)
-							{
-								var conflicts = new StreamReader(httpWebResponse.GetResponseStreamWithHttpDecompression());
-								var conflictsDoc = RavenJObject.Load(new RavenJsonTextReader(conflicts));
+						if (httpWebResponse.StatusCode == HttpStatusCode.Conflict)
+						{
+							var conflicts = new StreamReader(httpWebResponse.GetResponseStreamWithHttpDecompression());
+							var conflictsDoc = RavenJObject.Load(new RavenJsonTextReader(conflicts));
 
 							return TryResolveConflictOrCreateConcurrencyException(opUrl, key, conflictsDoc, httpWebResponse.GetEtagHeader())
 								.ContinueWith(conflictTask =>
@@ -479,9 +465,9 @@
 										throw conflictTask.Result;
 									return DirectGetAsync(opUrl, key);
 								}).Unwrap();
-							}
-							throw;
 						}
+						throw;
+					}
 				}).Unwrap();
 		}
 
@@ -511,7 +497,7 @@
 				request =
 					jsonRequestFactory.CreateHttpJsonRequest(new CreateHttpJsonRequestParams(this, path, "GET", credentials,
 					                                                                         convention)
-					.AddOperationHeaders(OperationsHeaders));
+						                                         .AddOperationHeaders(OperationsHeaders));
 
 				request.AddReplicationStatusHeaders(url, opUrl, replicationInformer, convention.FailoverBehavior, HandleReplicationStatusChanges);
 
@@ -522,14 +508,8 @@
 			request =
 				jsonRequestFactory.CreateHttpJsonRequest(new CreateHttpJsonRequestParams(this, path, "POST", credentials,
 				                                                                         convention)
-<<<<<<< HEAD
-				.AddOperationHeaders(OperationsHeaders));
-			return Task.Factory.FromAsync(request.BeginWrite, request.EndWrite, new RavenJArray(keys).ToString(Formatting.None),
-			                              null)
-=======
 					                                         .AddOperationHeaders(OperationsHeaders));
 			return request.WriteAsync(new RavenJArray(keys).ToString(Formatting.None))
->>>>>>> 46d907ff
 				.ContinueWith(writeTask => request.ReadResponseJsonAsync())
 				.Unwrap()
 				.ContinueWith(task => CompleteMultiGetAsync(opUrl, keys, includes, task))
@@ -872,65 +852,38 @@
 		public Task<QueryResult> QueryAsync(string index, IndexQuery query, string[] includes, bool metadataOnly = false)
 		{
 			return ExecuteWithReplication("GET", url =>
-			{
-				EnsureIsNotNullOrEmpty(index, "index");
+		{
+			EnsureIsNotNullOrEmpty(index, "index");
 				var path = query.GetIndexQueryUrl(url, index, "indexes");
-				if (metadataOnly)
-					path += "&metadata-only=true";
-				if (includes != null && includes.Length > 0)
-				{
-					path += "&" + string.Join("&", includes.Select(x => "include=" + x).ToArray());
-				}
+			if (metadataOnly)
+				path += "&metadata-only=true";
+			if (includes != null && includes.Length > 0)
+			{
+				path += "&" + string.Join("&", includes.Select(x => "include=" + x).ToArray());
+			}
 				var request = jsonRequestFactory.CreateHttpJsonRequest(new CreateHttpJsonRequestParams(this, path.NoCache(), "GET", credentials, convention));
 
-				return request.ReadResponseJsonAsync()
+			request.AddReplicationStatusHeaders(url, opUrl, replicationInformer, convention.FailoverBehavior, HandleReplicationStatusChanges);
+
+			return request.ReadResponseJsonAsync()
 						.ContinueWith(task => AttemptToProcessResponse(() => SerializationHelper.ToQueryResult((RavenJObject)task.Result, request.GetEtagHeader())));
 			});
 		}
 
 		private T AttemptToProcessResponse<T>(Func<T> process) where T : class
-		{
-			try
-			{
+				{
+					try
+					{
 				return process();
-			}
-			catch (AggregateException e)
-			{
+					}
+					catch (AggregateException e)
+					{
 				var webException = e.ExtractSingleInnerException() as WebException;
 				if (webException == null)
 					throw;
 
-<<<<<<< HEAD
-			request.AddReplicationStatusHeaders(url, opUrl, replicationInformer, convention.FailoverBehavior, HandleReplicationStatusChanges);
-
-			return request.ReadResponseJsonAsync()
-				.ContinueWith(task =>
-				{
-					RavenJObject json;
-					try
-					{
-						json = (RavenJObject)task.Result;
-					}
-					catch (AggregateException e)
-					{
-						var we = e.ExtractSingleInnerException() as WebException;
-						if (we != null)
-						{
-							var httpWebResponse = we.Response as HttpWebResponse;
-							if (httpWebResponse != null && httpWebResponse.StatusCode == HttpStatusCode.NotFound)
-							{
-								var text = new StreamReader(httpWebResponse.GetResponseStreamWithHttpDecompression()).ReadToEnd();
-								if (text.Contains("maxQueryString"))
-									throw new InvalidOperationException(text, e);
-								throw new InvalidOperationException("There is no index named: " + index);
-							}
-						}
-						throw;
-					}
-=======
 				if (HandleException(webException))
 					return null;
->>>>>>> 46d907ff
 
 				throw;
 			}
@@ -942,12 +895,12 @@
 		/// <param name="e">The exception to handle</param>
 		/// <returns>returns true if the exception is handled, false if it should be thrown</returns>
 		private bool HandleException(WebException e)
-		{
+						{
 			var httpWebResponse = e.Response as HttpWebResponse;
 			if (httpWebResponse == null)
-			{
+							{
 				return false;
-			}
+							}
 			if (httpWebResponse.StatusCode == HttpStatusCode.InternalServerError)
 			{
 				var content = new StreamReader(httpWebResponse.GetResponseStream());
@@ -955,9 +908,9 @@
 				var error = jo.Deserialize<ServerRequestError>(convention);
 
 				throw new WebException(error.Error);
-			}
+						}
 			return false;
-		}
+					}
 
 		///// <summary>
 		///// Begins the async query.
@@ -1469,7 +1422,7 @@
 
 			}
 			return new CompletedTask<bool>(false);
-	}
+		}
 
 		private Task<ConflictException> TryResolveConflictOrCreateConcurrencyException(string opUrl, string key, RavenJObject conflictsDoc, Guid etag)
 		{
