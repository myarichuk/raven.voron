--- conflicted
+++ resolved
@@ -59,15 +59,12 @@
 			return new ShardedObservableWithTask<DocumentChangeNotification>(observableWithTasks);
 		}
 
-<<<<<<< HEAD
-=======
 		public IObservableWithTask<ReplicationConflictNotification> ForAllReplicationConflicts()
 		{
 			var observableWithTasks = shardedDatabaseChanges.Select(x => x.ForAllReplicationConflicts()).ToArray();
 			return new ShardedObservableWithTask<ReplicationConflictNotification>(observableWithTasks);
 		}
 
->>>>>>> 34cc7820
 		public void WaitForAllPendingSubscriptions()
 		{
 			foreach (var shardedDatabaseChange in shardedDatabaseChanges)
