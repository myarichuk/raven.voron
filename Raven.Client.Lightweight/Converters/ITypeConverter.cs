//-----------------------------------------------------------------------
// <copyright file="ITypeConverter.cs" company="Hibernating Rhinos LTD">
//     Copyright (c) Hibernating Rhinos LTD. All rights reserved.
// </copyright>
//-----------------------------------------------------------------------
using System;
<<<<<<< HEAD

=======
>>>>>>> 6b65248a
namespace Raven.Client.Converters
{
	/// <summary>
	/// Interface for performing type conversions.
	/// We couldn't use the built-in TypeConverter because it is too big an interface for people to build on.
	/// </summary>
	public interface ITypeConverter
	{
		/// <summary>
		/// Returns whether this converter can convert an object of the given type to the type of this converter.
		/// </summary>
		/// <returns>
		/// true if this converter can perform the conversion; otherwise, false.
		/// </returns>
		/// <param name="sourceType">A <see cref="T:System.Type"/> that represents the type you want to convert from.</param>
		bool CanConvertFrom(Type sourceType);
<<<<<<< HEAD

=======
>>>>>>> 6b65248a
		/// <summary>
		/// Converts the given object to the type of this converter.
		/// </summary>
		/// <returns>
		/// An <see cref="T:System.Object"/> that represents the converted value.
		/// </returns>
		/// <param name="tag">The tag prefix to use</param>
		/// <param name="value">The <see cref="T:System.Object"/> to convert. </param>
		/// <param name="allowNull">Whatever null is a valid value</param>
		/// <exception cref="T:System.NotSupportedException">The conversion cannot be performed. </exception>
		string ConvertFrom(string tag, object value, bool allowNull);
<<<<<<< HEAD

=======
>>>>>>> 6b65248a
		/// <summary>
		/// Converts the given value object to the specified type, using the specified context and culture information.
		/// </summary>
		/// <returns>
		/// An <see cref="T:System.Object"/> that represents the converted value.
		/// </returns>
		/// <param name="value">The <see cref="T:System.Object"/> to convert. </param>
		object ConvertTo(string value);
	}
}<|MERGE_RESOLUTION|>--- conflicted
+++ resolved
@@ -4,10 +4,6 @@
 // </copyright>
 //-----------------------------------------------------------------------
 using System;
-<<<<<<< HEAD
-
-=======
->>>>>>> 6b65248a
 namespace Raven.Client.Converters
 {
 	/// <summary>
@@ -24,10 +20,6 @@
 		/// </returns>
 		/// <param name="sourceType">A <see cref="T:System.Type"/> that represents the type you want to convert from.</param>
 		bool CanConvertFrom(Type sourceType);
-<<<<<<< HEAD
-
-=======
->>>>>>> 6b65248a
 		/// <summary>
 		/// Converts the given object to the type of this converter.
 		/// </summary>
@@ -39,10 +31,6 @@
 		/// <param name="allowNull">Whatever null is a valid value</param>
 		/// <exception cref="T:System.NotSupportedException">The conversion cannot be performed. </exception>
 		string ConvertFrom(string tag, object value, bool allowNull);
-<<<<<<< HEAD
-
-=======
->>>>>>> 6b65248a
 		/// <summary>
 		/// Converts the given value object to the specified type, using the specified context and culture information.
 		/// </summary>
