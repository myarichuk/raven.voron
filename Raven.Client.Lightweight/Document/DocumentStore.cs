--- conflicted
+++ resolved
@@ -137,12 +137,7 @@
 #endif
 			ResourceManagerId = new Guid("E749BAA6-6F76-4EEF-A069-40A4378954F8");
 
-<<<<<<< HEAD
-#if !SILVERLIGHT && !NETFX_CORE
-			MaxNumberOfCachedRequests = 2048;
-=======
-#if !SILVERLIGHT
->>>>>>> 753ee617
+#if !SILVERLIGHT && !NETFX_CORE
 			SharedOperationsHeaders = new System.Collections.Specialized.NameValueCollection();
 			Conventions = new DocumentConvention();
 #else
@@ -384,14 +379,11 @@
 
 			AssertValidConfiguration();
 
-<<<<<<< HEAD
 #if !SILVERLIGHT && !NETFX_CORE
 			jsonRequestFactory = new HttpJsonRequestFactory(MaxNumberOfCachedRequests);
 #else
 			jsonRequestFactory = new HttpJsonRequestFactory();
 #endif
-=======
->>>>>>> 753ee617
 			try
 			{
 				InitializeSecurity();
