<<<<<<< HEAD
#if !NET35
using System;
using System.Collections.Concurrent;
using System.Threading;

namespace Raven.Abstractions.Extensions
{
	public static class ConcurrentDictionaryExtensions
	{
		public static TVal GetOrAddAtomically<TKey,TVal>(this ConcurrentDictionary<TKey, TVal> self, TKey key, Func<TKey, TVal> valueFactory)
		{
			TVal val;
			if (self.TryGetValue(key, out val))
				return val;

			lock(self)
			{
				if (self.TryGetValue(key, out val))
					return val;

				var value = valueFactory(key);
				while (self.TryAdd(key, value) == false)
				{
					Thread.SpinWait(100);
				}
				return value;
			}
		}
	}
}
=======
#if !NET35
using System;
using System.Collections.Concurrent;
using System.Threading;

namespace Raven.Abstractions.Extensions
{
	public static class ConcurrentDictionaryExtensions
	{
		public static TVal GetOrDefault<TKey,TVal>(this ConcurrentDictionary<TKey, TVal> self, TKey key, TVal value = default(TVal))
		{
			TVal fromDic;
			if (self.TryGetValue(key, out fromDic))
				return fromDic;
			return value;
		}


		public static TVal GetOrAddAtomically<TKey,TVal>(this ConcurrentDictionary<TKey, TVal> self, TKey key, Func<TKey, TVal> valueFactory)
		{
			TVal val;
			if (self.TryGetValue(key, out val))
				return val;

			lock(self)
			{
				if (self.TryGetValue(key, out val))
					return val;

				var value = valueFactory(key);
				while (self.TryAdd(key, value) == false)
				{
					Thread.SpinWait(100);
				}
				return value;
			}
		}
	}
}
>>>>>>> 110c84e2
#endif<|MERGE_RESOLUTION|>--- conflicted
+++ resolved
@@ -1,35 +1,3 @@
-<<<<<<< HEAD
-#if !NET35
-using System;
-using System.Collections.Concurrent;
-using System.Threading;
-
-namespace Raven.Abstractions.Extensions
-{
-	public static class ConcurrentDictionaryExtensions
-	{
-		public static TVal GetOrAddAtomically<TKey,TVal>(this ConcurrentDictionary<TKey, TVal> self, TKey key, Func<TKey, TVal> valueFactory)
-		{
-			TVal val;
-			if (self.TryGetValue(key, out val))
-				return val;
-
-			lock(self)
-			{
-				if (self.TryGetValue(key, out val))
-					return val;
-
-				var value = valueFactory(key);
-				while (self.TryAdd(key, value) == false)
-				{
-					Thread.SpinWait(100);
-				}
-				return value;
-			}
-		}
-	}
-}
-=======
 #if !NET35
 using System;
 using System.Collections.Concurrent;
@@ -69,5 +37,4 @@
 		}
 	}
 }
->>>>>>> 110c84e2
 #endif