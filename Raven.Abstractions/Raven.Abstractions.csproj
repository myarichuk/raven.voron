<<<<<<< HEAD
﻿<?xml version="1.0" encoding="utf-8"?>
<Project ToolsVersion="4.0" DefaultTargets="Build" xmlns="http://schemas.microsoft.com/developer/msbuild/2003">
  <PropertyGroup>
    <Configuration Condition=" '$(Configuration)' == '' ">Debug</Configuration>
    <Platform Condition=" '$(Platform)' == '' ">AnyCPU</Platform>
    <ProductVersion>8.0.30703</ProductVersion>
    <SchemaVersion>2.0</SchemaVersion>
    <ProjectGuid>{41AC479E-1EB2-4D23-AAF2-E4C8DF1BC2BA}</ProjectGuid>
    <OutputType>Library</OutputType>
    <AppDesignerFolder>Properties</AppDesignerFolder>
    <RootNamespace>Raven.Abstractions</RootNamespace>
    <AssemblyName>Raven.Abstractions</AssemblyName>
    <TargetFrameworkVersion>v4.0</TargetFrameworkVersion>
    <FileAlignment>512</FileAlignment>
    <TargetFrameworkProfile>Client</TargetFrameworkProfile>
  </PropertyGroup>
  <PropertyGroup Condition=" '$(Configuration)|$(Platform)' == 'Debug|AnyCPU' ">
    <DebugSymbols>true</DebugSymbols>
    <DebugType>full</DebugType>
    <Optimize>false</Optimize>
    <OutputPath>bin\Debug\</OutputPath>
    <DefineConstants>DEBUG;TRACE</DefineConstants>
    <ErrorReport>prompt</ErrorReport>
    <WarningLevel>4</WarningLevel>
    <NoWarn>1591</NoWarn>
    <DocumentationFile>bin\Debug\Raven.Abstractions.XML</DocumentationFile>
  </PropertyGroup>
  <PropertyGroup Condition=" '$(Configuration)|$(Platform)' == 'Release|AnyCPU' ">
    <DebugType>pdbonly</DebugType>
    <Optimize>true</Optimize>
    <OutputPath>bin\Release\</OutputPath>
    <DefineConstants>TRACE</DefineConstants>
    <ErrorReport>prompt</ErrorReport>
    <WarningLevel>4</WarningLevel>
    <StyleCopTreatErrorsAsWarnings>false</StyleCopTreatErrorsAsWarnings>
  </PropertyGroup>
  <PropertyGroup>
    <SignAssembly>true</SignAssembly>
  </PropertyGroup>
  <PropertyGroup>
    <AssemblyOriginatorKeyFile>..\Raven.Database\RavenDB.snk</AssemblyOriginatorKeyFile>
  </PropertyGroup>
  <ItemGroup>
    <Reference Include="System" />
    <Reference Include="System.ComponentModel.Composition" />
    <Reference Include="System.Configuration" />
    <Reference Include="System.Core" />
    <Reference Include="System.Runtime.Serialization" />
    <Reference Include="System.Xml.Linq" />
    <Reference Include="System.Data.DataSetExtensions" />
    <Reference Include="Microsoft.CSharp" />
    <Reference Include="System.Data" />
    <Reference Include="System.Xml" />
  </ItemGroup>
  <ItemGroup>
    <Compile Include="..\CommonAssemblyInfo.cs">
      <Link>Properties\CommonAssemblyInfo.cs</Link>
    </Compile>
    <Compile Include="..\Imports\Newtonsoft.Json\Src\Newtonsoft.Json\Bson\BsonBinaryType.cs">
      <Link>Imports\Newtonsoft.Json\Bson\BsonBinaryType.cs</Link>
    </Compile>
    <Compile Include="..\Imports\Newtonsoft.Json\Src\Newtonsoft.Json\Bson\BsonBinaryWriter.cs">
      <Link>Imports\Newtonsoft.Json\Bson\BsonBinaryWriter.cs</Link>
    </Compile>
    <Compile Include="..\Imports\Newtonsoft.Json\Src\Newtonsoft.Json\Bson\BsonObjectId.cs">
      <Link>Imports\Newtonsoft.Json\Bson\BsonObjectId.cs</Link>
    </Compile>
    <Compile Include="..\Imports\Newtonsoft.Json\Src\Newtonsoft.Json\Bson\BsonReader.cs">
      <Link>Imports\Newtonsoft.Json\Bson\BsonReader.cs</Link>
    </Compile>
    <Compile Include="..\Imports\Newtonsoft.Json\Src\Newtonsoft.Json\Bson\BsonToken.cs">
      <Link>Imports\Newtonsoft.Json\Bson\BsonToken.cs</Link>
    </Compile>
    <Compile Include="..\Imports\Newtonsoft.Json\Src\Newtonsoft.Json\Bson\BsonType.cs">
      <Link>Imports\Newtonsoft.Json\Bson\BsonType.cs</Link>
    </Compile>
    <Compile Include="..\Imports\Newtonsoft.Json\Src\Newtonsoft.Json\Bson\BsonWriter.cs">
      <Link>Imports\Newtonsoft.Json\Bson\BsonWriter.cs</Link>
    </Compile>
    <Compile Include="..\Imports\Newtonsoft.Json\Src\Newtonsoft.Json\ConstructorHandling.cs">
      <Link>Imports\Newtonsoft.Json\ConstructorHandling.cs</Link>
    </Compile>
    <Compile Include="..\Imports\Newtonsoft.Json\Src\Newtonsoft.Json\Converters\BinaryConverter.cs">
      <Link>Imports\Newtonsoft.Json\Converters\BinaryConverter.cs</Link>
    </Compile>
    <Compile Include="..\Imports\Newtonsoft.Json\Src\Newtonsoft.Json\Converters\BsonObjectIdConverter.cs">
      <Link>Imports\Newtonsoft.Json\Converters\BsonObjectIdConverter.cs</Link>
    </Compile>
    <Compile Include="..\Imports\Newtonsoft.Json\Src\Newtonsoft.Json\Converters\CustomCreationConverter.cs">
      <Link>Imports\Newtonsoft.Json\Converters\CustomCreationConverter.cs</Link>
    </Compile>
    <Compile Include="..\Imports\Newtonsoft.Json\Src\Newtonsoft.Json\Converters\DataSetConverter.cs">
      <Link>Imports\Newtonsoft.Json\Converters\DataSetConverter.cs</Link>
    </Compile>
    <Compile Include="..\Imports\Newtonsoft.Json\Src\Newtonsoft.Json\Converters\DataTableConverter.cs">
      <Link>Imports\Newtonsoft.Json\Converters\DataTableConverter.cs</Link>
    </Compile>
    <Compile Include="..\Imports\Newtonsoft.Json\Src\Newtonsoft.Json\Converters\DateTimeConverterBase.cs">
      <Link>Imports\Newtonsoft.Json\Converters\DateTimeConverterBase.cs</Link>
    </Compile>
    <Compile Include="..\Imports\Newtonsoft.Json\Src\Newtonsoft.Json\Converters\EntityKeyMemberConverter.cs">
      <Link>Imports\Newtonsoft.Json\Converters\EntityKeyMemberConverter.cs</Link>
    </Compile>
    <Compile Include="..\Imports\Newtonsoft.Json\Src\Newtonsoft.Json\Converters\ExpandoObjectConverter.cs">
      <Link>Imports\Newtonsoft.Json\Converters\ExpandoObjectConverter.cs</Link>
    </Compile>
    <Compile Include="..\Imports\Newtonsoft.Json\Src\Newtonsoft.Json\Converters\IsoDateTimeConverter.cs">
      <Link>Imports\Newtonsoft.Json\Converters\IsoDateTimeConverter.cs</Link>
    </Compile>
    <Compile Include="..\Imports\Newtonsoft.Json\Src\Newtonsoft.Json\Converters\JavaScriptDateTimeConverter.cs">
      <Link>Imports\Newtonsoft.Json\Converters\JavaScriptDateTimeConverter.cs</Link>
    </Compile>
    <Compile Include="..\Imports\Newtonsoft.Json\Src\Newtonsoft.Json\Converters\KeyValuePairConverter.cs">
      <Link>Imports\Newtonsoft.Json\Converters\KeyValuePairConverter.cs</Link>
    </Compile>
    <Compile Include="..\Imports\Newtonsoft.Json\Src\Newtonsoft.Json\Converters\RegexConverter.cs">
      <Link>Imports\Newtonsoft.Json\Converters\RegexConverter.cs</Link>
    </Compile>
    <Compile Include="..\Imports\Newtonsoft.Json\Src\Newtonsoft.Json\Converters\StringEnumConverter.cs">
      <Link>Imports\Newtonsoft.Json\Converters\StringEnumConverter.cs</Link>
    </Compile>
    <Compile Include="..\Imports\Newtonsoft.Json\Src\Newtonsoft.Json\Converters\VersionConverter.cs">
      <Link>Imports\Newtonsoft.Json\Converters\VersionConverter.cs</Link>
    </Compile>
    <Compile Include="..\Imports\Newtonsoft.Json\Src\Newtonsoft.Json\Converters\XmlNodeConverter.cs">
      <Link>Imports\Newtonsoft.Json\Converters\XmlNodeConverter.cs</Link>
    </Compile>
    <Compile Include="..\Imports\Newtonsoft.Json\Src\Newtonsoft.Json\DateFormatHandling.cs">
      <Link>Imports\Newtonsoft.Json\DateFormatHandling.cs</Link>
    </Compile>
    <Compile Include="..\Imports\Newtonsoft.Json\Src\Newtonsoft.Json\DateParseHandling.cs">
      <Link>Imports\Newtonsoft.Json\DateParseHandling.cs</Link>
    </Compile>
    <Compile Include="..\Imports\Newtonsoft.Json\Src\Newtonsoft.Json\DateTimeZoneHandling.cs">
      <Link>Imports\Newtonsoft.Json\DateTimeZoneHandling.cs</Link>
    </Compile>
    <Compile Include="..\Imports\Newtonsoft.Json\Src\Newtonsoft.Json\DefaultValueHandling.cs">
      <Link>Imports\Newtonsoft.Json\DefaultValueHandling.cs</Link>
    </Compile>
    <Compile Include="..\Imports\Newtonsoft.Json\Src\Newtonsoft.Json\FormatterAssemblyStyle.cs">
      <Link>Imports\Newtonsoft.Json\FormatterAssemblyStyle.cs</Link>
    </Compile>
    <Compile Include="..\Imports\Newtonsoft.Json\Src\Newtonsoft.Json\Formatting.cs">
      <Link>Imports\Newtonsoft.Json\Formatting.cs</Link>
    </Compile>
    <Compile Include="..\Imports\Newtonsoft.Json\Src\Newtonsoft.Json\IJsonLineInfo.cs">
      <Link>Imports\Newtonsoft.Json\IJsonLineInfo.cs</Link>
    </Compile>
    <Compile Include="..\Imports\Newtonsoft.Json\Src\Newtonsoft.Json\JsonArrayAttribute.cs">
      <Link>Imports\Newtonsoft.Json\JsonArrayAttribute.cs</Link>
    </Compile>
    <Compile Include="..\Imports\Newtonsoft.Json\Src\Newtonsoft.Json\JsonConstructorAttribute.cs">
      <Link>Imports\Newtonsoft.Json\JsonConstructorAttribute.cs</Link>
    </Compile>
    <Compile Include="..\Imports\Newtonsoft.Json\Src\Newtonsoft.Json\JsonContainerAttribute.cs">
      <Link>Imports\Newtonsoft.Json\JsonContainerAttribute.cs</Link>
    </Compile>
    <Compile Include="..\Imports\Newtonsoft.Json\Src\Newtonsoft.Json\JsonConvert.cs">
      <Link>Imports\Newtonsoft.Json\JsonConvert.cs</Link>
    </Compile>
    <Compile Include="..\Imports\Newtonsoft.Json\Src\Newtonsoft.Json\JsonConverter.cs">
      <Link>Imports\Newtonsoft.Json\JsonConverter.cs</Link>
    </Compile>
    <Compile Include="..\Imports\Newtonsoft.Json\Src\Newtonsoft.Json\JsonConverterAttribute.cs">
      <Link>Imports\Newtonsoft.Json\JsonConverterAttribute.cs</Link>
    </Compile>
    <Compile Include="..\Imports\Newtonsoft.Json\Src\Newtonsoft.Json\JsonConverterCollection.cs">
      <Link>Imports\Newtonsoft.Json\JsonConverterCollection.cs</Link>
    </Compile>
    <Compile Include="..\Imports\Newtonsoft.Json\Src\Newtonsoft.Json\JsonDictionaryAttribute.cs">
      <Link>Imports\Newtonsoft.Json\JsonDictionaryAttribute.cs</Link>
    </Compile>
    <Compile Include="..\Imports\Newtonsoft.Json\Src\Newtonsoft.Json\JsonException.cs">
      <Link>Imports\Newtonsoft.Json\JsonException.cs</Link>
    </Compile>
    <Compile Include="..\Imports\Newtonsoft.Json\Src\Newtonsoft.Json\JsonIgnoreAttribute.cs">
      <Link>Imports\Newtonsoft.Json\JsonIgnoreAttribute.cs</Link>
    </Compile>
    <Compile Include="..\Imports\Newtonsoft.Json\Src\Newtonsoft.Json\JsonObjectAttribute.cs">
      <Link>Imports\Newtonsoft.Json\JsonObjectAttribute.cs</Link>
    </Compile>
    <Compile Include="..\Imports\Newtonsoft.Json\Src\Newtonsoft.Json\JsonPosition.cs">
      <Link>Imports\Newtonsoft.Json\JsonPosition.cs</Link>
    </Compile>
    <Compile Include="..\Imports\Newtonsoft.Json\Src\Newtonsoft.Json\JsonPropertyAttribute.cs">
      <Link>Imports\Newtonsoft.Json\JsonPropertyAttribute.cs</Link>
    </Compile>
    <Compile Include="..\Imports\Newtonsoft.Json\Src\Newtonsoft.Json\JsonReader.cs">
      <Link>Imports\Newtonsoft.Json\JsonReader.cs</Link>
    </Compile>
    <Compile Include="..\Imports\Newtonsoft.Json\Src\Newtonsoft.Json\JsonReaderException.cs">
      <Link>Imports\Newtonsoft.Json\JsonReaderException.cs</Link>
    </Compile>
    <Compile Include="..\Imports\Newtonsoft.Json\Src\Newtonsoft.Json\JsonSerializationException.cs">
      <Link>Imports\Newtonsoft.Json\JsonSerializationException.cs</Link>
    </Compile>
    <Compile Include="..\Imports\Newtonsoft.Json\Src\Newtonsoft.Json\JsonSerializer.cs">
      <Link>Imports\Newtonsoft.Json\JsonSerializer.cs</Link>
    </Compile>
    <Compile Include="..\Imports\Newtonsoft.Json\Src\Newtonsoft.Json\JsonSerializerSettings.cs">
      <Link>Imports\Newtonsoft.Json\JsonSerializerSettings.cs</Link>
    </Compile>
    <Compile Include="..\Imports\Newtonsoft.Json\Src\Newtonsoft.Json\JsonTextReader.cs">
      <Link>Imports\Newtonsoft.Json\JsonTextReader.cs</Link>
    </Compile>
    <Compile Include="..\Imports\Newtonsoft.Json\Src\Newtonsoft.Json\JsonTextWriter.cs">
      <Link>Imports\Newtonsoft.Json\JsonTextWriter.cs</Link>
    </Compile>
    <Compile Include="..\Imports\Newtonsoft.Json\Src\Newtonsoft.Json\JsonToken.cs">
      <Link>Imports\Newtonsoft.Json\JsonToken.cs</Link>
    </Compile>
    <Compile Include="..\Imports\Newtonsoft.Json\Src\Newtonsoft.Json\JsonValidatingReader.cs">
      <Link>Imports\Newtonsoft.Json\JsonValidatingReader.cs</Link>
    </Compile>
    <Compile Include="..\Imports\Newtonsoft.Json\Src\Newtonsoft.Json\JsonWriter.cs">
      <Link>Imports\Newtonsoft.Json\JsonWriter.cs</Link>
    </Compile>
    <Compile Include="..\Imports\Newtonsoft.Json\Src\Newtonsoft.Json\JsonWriterException.cs">
      <Link>Imports\Newtonsoft.Json\JsonWriterException.cs</Link>
    </Compile>
    <Compile Include="..\Imports\Newtonsoft.Json\Src\Newtonsoft.Json\Linq\Extensions.cs">
      <Link>Imports\Newtonsoft.Json\Linq\Extensions.cs</Link>
    </Compile>
    <Compile Include="..\Imports\Newtonsoft.Json\Src\Newtonsoft.Json\Linq\IJEnumerable.cs">
      <Link>Imports\Newtonsoft.Json\Linq\IJEnumerable.cs</Link>
    </Compile>
    <Compile Include="..\Imports\Newtonsoft.Json\Src\Newtonsoft.Json\Linq\JArray.cs">
      <Link>Imports\Newtonsoft.Json\Linq\JArray.cs</Link>
    </Compile>
    <Compile Include="..\Imports\Newtonsoft.Json\Src\Newtonsoft.Json\Linq\JConstructor.cs">
      <Link>Imports\Newtonsoft.Json\Linq\JConstructor.cs</Link>
    </Compile>
    <Compile Include="..\Imports\Newtonsoft.Json\Src\Newtonsoft.Json\Linq\JContainer.cs">
      <Link>Imports\Newtonsoft.Json\Linq\JContainer.cs</Link>
    </Compile>
    <Compile Include="..\Imports\Newtonsoft.Json\Src\Newtonsoft.Json\Linq\JEnumerable.cs">
      <Link>Imports\Newtonsoft.Json\Linq\JEnumerable.cs</Link>
    </Compile>
    <Compile Include="..\Imports\Newtonsoft.Json\Src\Newtonsoft.Json\Linq\JObject.cs">
      <Link>Imports\Newtonsoft.Json\Linq\JObject.cs</Link>
    </Compile>
    <Compile Include="..\Imports\Newtonsoft.Json\Src\Newtonsoft.Json\Linq\JPath.cs">
      <Link>Imports\Newtonsoft.Json\Linq\JPath.cs</Link>
    </Compile>
    <Compile Include="..\Imports\Newtonsoft.Json\Src\Newtonsoft.Json\Linq\JProperty.cs">
      <Link>Imports\Newtonsoft.Json\Linq\JProperty.cs</Link>
    </Compile>
    <Compile Include="..\Imports\Newtonsoft.Json\Src\Newtonsoft.Json\Linq\JPropertyDescriptor.cs">
      <Link>Imports\Newtonsoft.Json\Linq\JPropertyDescriptor.cs</Link>
    </Compile>
    <Compile Include="..\Imports\Newtonsoft.Json\Src\Newtonsoft.Json\Linq\JPropertyKeyedCollection.cs">
      <Link>Imports\Newtonsoft.Json\Linq\JPropertyKeyedCollection.cs</Link>
    </Compile>
    <Compile Include="..\Imports\Newtonsoft.Json\Src\Newtonsoft.Json\Linq\JRaw.cs">
      <Link>Imports\Newtonsoft.Json\Linq\JRaw.cs</Link>
    </Compile>
    <Compile Include="..\Imports\Newtonsoft.Json\Src\Newtonsoft.Json\Linq\JToken.cs">
      <Link>Imports\Newtonsoft.Json\Linq\JToken.cs</Link>
    </Compile>
    <Compile Include="..\Imports\Newtonsoft.Json\Src\Newtonsoft.Json\Linq\JTokenEqualityComparer.cs">
      <Link>Imports\Newtonsoft.Json\Linq\JTokenEqualityComparer.cs</Link>
    </Compile>
    <Compile Include="..\Imports\Newtonsoft.Json\Src\Newtonsoft.Json\Linq\JTokenReader.cs">
      <Link>Imports\Newtonsoft.Json\Linq\JTokenReader.cs</Link>
    </Compile>
    <Compile Include="..\Imports\Newtonsoft.Json\Src\Newtonsoft.Json\Linq\JTokenType.cs">
      <Link>Imports\Newtonsoft.Json\Linq\JTokenType.cs</Link>
    </Compile>
    <Compile Include="..\Imports\Newtonsoft.Json\Src\Newtonsoft.Json\Linq\JTokenWriter.cs">
      <Link>Imports\Newtonsoft.Json\Linq\JTokenWriter.cs</Link>
    </Compile>
    <Compile Include="..\Imports\Newtonsoft.Json\Src\Newtonsoft.Json\Linq\JValue.cs">
      <Link>Imports\Newtonsoft.Json\Linq\JValue.cs</Link>
    </Compile>
    <Compile Include="..\Imports\Newtonsoft.Json\Src\Newtonsoft.Json\MemberSerialization.cs">
      <Link>Imports\Newtonsoft.Json\MemberSerialization.cs</Link>
    </Compile>
    <Compile Include="..\Imports\Newtonsoft.Json\Src\Newtonsoft.Json\MissingMemberHandling.cs">
      <Link>Imports\Newtonsoft.Json\MissingMemberHandling.cs</Link>
    </Compile>
    <Compile Include="..\Imports\Newtonsoft.Json\Src\Newtonsoft.Json\NullValueHandling.cs">
      <Link>Imports\Newtonsoft.Json\NullValueHandling.cs</Link>
    </Compile>
    <Compile Include="..\Imports\Newtonsoft.Json\Src\Newtonsoft.Json\ObjectCreationHandling.cs">
      <Link>Imports\Newtonsoft.Json\ObjectCreationHandling.cs</Link>
    </Compile>
    <Compile Include="..\Imports\Newtonsoft.Json\Src\Newtonsoft.Json\PreserveReferencesHandling.cs">
      <Link>Imports\Newtonsoft.Json\PreserveReferencesHandling.cs</Link>
    </Compile>
    <Compile Include="..\Imports\Newtonsoft.Json\Src\Newtonsoft.Json\ReferenceLoopHandling.cs">
      <Link>Imports\Newtonsoft.Json\ReferenceLoopHandling.cs</Link>
    </Compile>
    <Compile Include="..\Imports\Newtonsoft.Json\Src\Newtonsoft.Json\Required.cs">
      <Link>Imports\Newtonsoft.Json\Required.cs</Link>
    </Compile>
    <Compile Include="..\Imports\Newtonsoft.Json\Src\Newtonsoft.Json\Schema\Extensions.cs">
      <Link>Imports\Newtonsoft.Json\Schema\Extensions.cs</Link>
    </Compile>
    <Compile Include="..\Imports\Newtonsoft.Json\Src\Newtonsoft.Json\Schema\JsonSchema.cs">
      <Link>Imports\Newtonsoft.Json\Schema\JsonSchema.cs</Link>
    </Compile>
    <Compile Include="..\Imports\Newtonsoft.Json\Src\Newtonsoft.Json\Schema\JsonSchemaBuilder.cs">
      <Link>Imports\Newtonsoft.Json\Schema\JsonSchemaBuilder.cs</Link>
    </Compile>
    <Compile Include="..\Imports\Newtonsoft.Json\Src\Newtonsoft.Json\Schema\JsonSchemaConstants.cs">
      <Link>Imports\Newtonsoft.Json\Schema\JsonSchemaConstants.cs</Link>
    </Compile>
    <Compile Include="..\Imports\Newtonsoft.Json\Src\Newtonsoft.Json\Schema\JsonSchemaException.cs">
      <Link>Imports\Newtonsoft.Json\Schema\JsonSchemaException.cs</Link>
    </Compile>
    <Compile Include="..\Imports\Newtonsoft.Json\Src\Newtonsoft.Json\Schema\JsonSchemaGenerator.cs">
      <Link>Imports\Newtonsoft.Json\Schema\JsonSchemaGenerator.cs</Link>
    </Compile>
    <Compile Include="..\Imports\Newtonsoft.Json\Src\Newtonsoft.Json\Schema\JsonSchemaModel.cs">
      <Link>Imports\Newtonsoft.Json\Schema\JsonSchemaModel.cs</Link>
    </Compile>
    <Compile Include="..\Imports\Newtonsoft.Json\Src\Newtonsoft.Json\Schema\JsonSchemaModelBuilder.cs">
      <Link>Imports\Newtonsoft.Json\Schema\JsonSchemaModelBuilder.cs</Link>
    </Compile>
    <Compile Include="..\Imports\Newtonsoft.Json\Src\Newtonsoft.Json\Schema\JsonSchemaNode.cs">
      <Link>Imports\Newtonsoft.Json\Schema\JsonSchemaNode.cs</Link>
    </Compile>
    <Compile Include="..\Imports\Newtonsoft.Json\Src\Newtonsoft.Json\Schema\JsonSchemaNodeCollection.cs">
      <Link>Imports\Newtonsoft.Json\Schema\JsonSchemaNodeCollection.cs</Link>
    </Compile>
    <Compile Include="..\Imports\Newtonsoft.Json\Src\Newtonsoft.Json\Schema\JsonSchemaResolver.cs">
      <Link>Imports\Newtonsoft.Json\Schema\JsonSchemaResolver.cs</Link>
    </Compile>
    <Compile Include="..\Imports\Newtonsoft.Json\Src\Newtonsoft.Json\Schema\JsonSchemaType.cs">
      <Link>Imports\Newtonsoft.Json\Schema\JsonSchemaType.cs</Link>
    </Compile>
    <Compile Include="..\Imports\Newtonsoft.Json\Src\Newtonsoft.Json\Schema\JsonSchemaWriter.cs">
      <Link>Imports\Newtonsoft.Json\Schema\JsonSchemaWriter.cs</Link>
    </Compile>
    <Compile Include="..\Imports\Newtonsoft.Json\Src\Newtonsoft.Json\Schema\UndefinedSchemaIdHandling.cs">
      <Link>Imports\Newtonsoft.Json\Schema\UndefinedSchemaIdHandling.cs</Link>
    </Compile>
    <Compile Include="..\Imports\Newtonsoft.Json\Src\Newtonsoft.Json\Schema\ValidationEventArgs.cs">
      <Link>Imports\Newtonsoft.Json\Schema\ValidationEventArgs.cs</Link>
    </Compile>
    <Compile Include="..\Imports\Newtonsoft.Json\Src\Newtonsoft.Json\Schema\ValidationEventHandler.cs">
      <Link>Imports\Newtonsoft.Json\Schema\ValidationEventHandler.cs</Link>
    </Compile>
    <Compile Include="..\Imports\Newtonsoft.Json\Src\Newtonsoft.Json\SerializationBinder.cs">
      <Link>Imports\Newtonsoft.Json\SerializationBinder.cs</Link>
    </Compile>
    <Compile Include="..\Imports\Newtonsoft.Json\Src\Newtonsoft.Json\Serialization\CachedAttributeGetter.cs">
      <Link>Imports\Newtonsoft.Json\Serialization\CachedAttributeGetter.cs</Link>
    </Compile>
    <Compile Include="..\Imports\Newtonsoft.Json\Src\Newtonsoft.Json\Serialization\CamelCasePropertyNamesContractResolver.cs">
      <Link>Imports\Newtonsoft.Json\Serialization\CamelCasePropertyNamesContractResolver.cs</Link>
    </Compile>
    <Compile Include="..\Imports\Newtonsoft.Json\Src\Newtonsoft.Json\Serialization\DefaultContractResolver.cs">
      <Link>Imports\Newtonsoft.Json\Serialization\DefaultContractResolver.cs</Link>
    </Compile>
    <Compile Include="..\Imports\Newtonsoft.Json\Src\Newtonsoft.Json\Serialization\DefaultReferenceResolver.cs">
      <Link>Imports\Newtonsoft.Json\Serialization\DefaultReferenceResolver.cs</Link>
    </Compile>
    <Compile Include="..\Imports\Newtonsoft.Json\Src\Newtonsoft.Json\Serialization\DefaultSerializationBinder.cs">
      <Link>Imports\Newtonsoft.Json\Serialization\DefaultSerializationBinder.cs</Link>
    </Compile>
    <Compile Include="..\Imports\Newtonsoft.Json\Src\Newtonsoft.Json\Serialization\DynamicValueProvider.cs">
      <Link>Imports\Newtonsoft.Json\Serialization\DynamicValueProvider.cs</Link>
    </Compile>
    <Compile Include="..\Imports\Newtonsoft.Json\Src\Newtonsoft.Json\Serialization\ErrorContext.cs">
      <Link>Imports\Newtonsoft.Json\Serialization\ErrorContext.cs</Link>
    </Compile>
    <Compile Include="..\Imports\Newtonsoft.Json\Src\Newtonsoft.Json\Serialization\ErrorEventArgs.cs">
      <Link>Imports\Newtonsoft.Json\Serialization\ErrorEventArgs.cs</Link>
    </Compile>
    <Compile Include="..\Imports\Newtonsoft.Json\Src\Newtonsoft.Json\Serialization\IContractResolver.cs">
      <Link>Imports\Newtonsoft.Json\Serialization\IContractResolver.cs</Link>
    </Compile>
    <Compile Include="..\Imports\Newtonsoft.Json\Src\Newtonsoft.Json\Serialization\IReferenceResolver.cs">
      <Link>Imports\Newtonsoft.Json\Serialization\IReferenceResolver.cs</Link>
    </Compile>
    <Compile Include="..\Imports\Newtonsoft.Json\Src\Newtonsoft.Json\Serialization\IValueProvider.cs">
      <Link>Imports\Newtonsoft.Json\Serialization\IValueProvider.cs</Link>
    </Compile>
    <Compile Include="..\Imports\Newtonsoft.Json\Src\Newtonsoft.Json\Serialization\JsonArrayContract.cs">
      <Link>Imports\Newtonsoft.Json\Serialization\JsonArrayContract.cs</Link>
    </Compile>
    <Compile Include="..\Imports\Newtonsoft.Json\Src\Newtonsoft.Json\Serialization\JsonContainerContract.cs">
      <Link>Imports\Newtonsoft.Json\Serialization\JsonContainerContract.cs</Link>
    </Compile>
    <Compile Include="..\Imports\Newtonsoft.Json\Src\Newtonsoft.Json\Serialization\JsonContract.cs">
      <Link>Imports\Newtonsoft.Json\Serialization\JsonContract.cs</Link>
    </Compile>
    <Compile Include="..\Imports\Newtonsoft.Json\Src\Newtonsoft.Json\Serialization\JsonDictionaryContract.cs">
      <Link>Imports\Newtonsoft.Json\Serialization\JsonDictionaryContract.cs</Link>
    </Compile>
    <Compile Include="..\Imports\Newtonsoft.Json\Src\Newtonsoft.Json\Serialization\JsonDynamicContract.cs">
      <Link>Imports\Newtonsoft.Json\Serialization\JsonDynamicContract.cs</Link>
    </Compile>
    <Compile Include="..\Imports\Newtonsoft.Json\Src\Newtonsoft.Json\Serialization\JsonFormatterConverter.cs">
      <Link>Imports\Newtonsoft.Json\Serialization\JsonFormatterConverter.cs</Link>
    </Compile>
    <Compile Include="..\Imports\Newtonsoft.Json\Src\Newtonsoft.Json\Serialization\JsonISerializableContract.cs">
      <Link>Imports\Newtonsoft.Json\Serialization\JsonISerializableContract.cs</Link>
    </Compile>
    <Compile Include="..\Imports\Newtonsoft.Json\Src\Newtonsoft.Json\Serialization\JsonLinqContract.cs">
      <Link>Imports\Newtonsoft.Json\Serialization\JsonLinqContract.cs</Link>
    </Compile>
    <Compile Include="..\Imports\Newtonsoft.Json\Src\Newtonsoft.Json\Serialization\JsonObjectContract.cs">
      <Link>Imports\Newtonsoft.Json\Serialization\JsonObjectContract.cs</Link>
    </Compile>
    <Compile Include="..\Imports\Newtonsoft.Json\Src\Newtonsoft.Json\Serialization\JsonPrimitiveContract.cs">
      <Link>Imports\Newtonsoft.Json\Serialization\JsonPrimitiveContract.cs</Link>
    </Compile>
    <Compile Include="..\Imports\Newtonsoft.Json\Src\Newtonsoft.Json\Serialization\JsonProperty.cs">
      <Link>Imports\Newtonsoft.Json\Serialization\JsonProperty.cs</Link>
    </Compile>
    <Compile Include="..\Imports\Newtonsoft.Json\Src\Newtonsoft.Json\Serialization\JsonPropertyCollection.cs">
      <Link>Imports\Newtonsoft.Json\Serialization\JsonPropertyCollection.cs</Link>
    </Compile>
    <Compile Include="..\Imports\Newtonsoft.Json\Src\Newtonsoft.Json\Serialization\JsonSerializerInternalBase.cs">
      <Link>Imports\Newtonsoft.Json\Serialization\JsonSerializerInternalBase.cs</Link>
    </Compile>
    <Compile Include="..\Imports\Newtonsoft.Json\Src\Newtonsoft.Json\Serialization\JsonSerializerInternalReader.cs">
      <Link>Imports\Newtonsoft.Json\Serialization\JsonSerializerInternalReader.cs</Link>
    </Compile>
    <Compile Include="..\Imports\Newtonsoft.Json\Src\Newtonsoft.Json\Serialization\JsonSerializerInternalWriter.cs">
      <Link>Imports\Newtonsoft.Json\Serialization\JsonSerializerInternalWriter.cs</Link>
    </Compile>
    <Compile Include="..\Imports\Newtonsoft.Json\Src\Newtonsoft.Json\Serialization\JsonSerializerProxy.cs">
      <Link>Imports\Newtonsoft.Json\Serialization\JsonSerializerProxy.cs</Link>
    </Compile>
    <Compile Include="..\Imports\Newtonsoft.Json\Src\Newtonsoft.Json\Serialization\JsonStringContract.cs">
      <Link>Imports\Newtonsoft.Json\Serialization\JsonStringContract.cs</Link>
    </Compile>
    <Compile Include="..\Imports\Newtonsoft.Json\Src\Newtonsoft.Json\Serialization\JsonTypeReflector.cs">
      <Link>Imports\Newtonsoft.Json\Serialization\JsonTypeReflector.cs</Link>
    </Compile>
    <Compile Include="..\Imports\Newtonsoft.Json\Src\Newtonsoft.Json\Serialization\LateBoundMetadataTypeAttribute.cs">
      <Link>Imports\Newtonsoft.Json\Serialization\LateBoundMetadataTypeAttribute.cs</Link>
    </Compile>
    <Compile Include="..\Imports\Newtonsoft.Json\Src\Newtonsoft.Json\Serialization\ObjectConstructor.cs">
      <Link>Imports\Newtonsoft.Json\Serialization\ObjectConstructor.cs</Link>
    </Compile>
    <Compile Include="..\Imports\Newtonsoft.Json\Src\Newtonsoft.Json\Serialization\OnErrorAttribute.cs">
      <Link>Imports\Newtonsoft.Json\Serialization\OnErrorAttribute.cs</Link>
    </Compile>
    <Compile Include="..\Imports\Newtonsoft.Json\Src\Newtonsoft.Json\Serialization\ReflectionValueProvider.cs">
      <Link>Imports\Newtonsoft.Json\Serialization\ReflectionValueProvider.cs</Link>
    </Compile>
    <Compile Include="..\Imports\Newtonsoft.Json\Src\Newtonsoft.Json\StreamingContext.cs">
      <Link>Imports\Newtonsoft.Json\StreamingContext.cs</Link>
    </Compile>
    <Compile Include="..\Imports\Newtonsoft.Json\Src\Newtonsoft.Json\TypeNameHandling.cs">
      <Link>Imports\Newtonsoft.Json\TypeNameHandling.cs</Link>
    </Compile>
    <Compile Include="..\Imports\Newtonsoft.Json\Src\Newtonsoft.Json\Utilities\Base64Encoder.cs">
      <Link>Imports\Newtonsoft.Json\Utilities\Base64Encoder.cs</Link>
    </Compile>
    <Compile Include="..\Imports\Newtonsoft.Json\Src\Newtonsoft.Json\Utilities\BidirectionalDictionary.cs">
      <Link>Imports\Newtonsoft.Json\Utilities\BidirectionalDictionary.cs</Link>
    </Compile>
    <Compile Include="..\Imports\Newtonsoft.Json\Src\Newtonsoft.Json\Utilities\CollectionUtils.cs">
      <Link>Imports\Newtonsoft.Json\Utilities\CollectionUtils.cs</Link>
    </Compile>
    <Compile Include="..\Imports\Newtonsoft.Json\Src\Newtonsoft.Json\Utilities\CollectionWrapper.cs">
      <Link>Imports\Newtonsoft.Json\Utilities\CollectionWrapper.cs</Link>
    </Compile>
    <Compile Include="..\Imports\Newtonsoft.Json\Src\Newtonsoft.Json\Utilities\ConvertUtils.cs">
      <Link>Imports\Newtonsoft.Json\Utilities\ConvertUtils.cs</Link>
    </Compile>
    <Compile Include="..\Imports\Newtonsoft.Json\Src\Newtonsoft.Json\Utilities\DateTimeUtils.cs">
      <Link>Imports\Newtonsoft.Json\Utilities\DateTimeUtils.cs</Link>
    </Compile>
    <Compile Include="..\Imports\Newtonsoft.Json\Src\Newtonsoft.Json\Utilities\DictionaryWrapper.cs">
      <Link>Imports\Newtonsoft.Json\Utilities\DictionaryWrapper.cs</Link>
    </Compile>
    <Compile Include="..\Imports\Newtonsoft.Json\Src\Newtonsoft.Json\Utilities\DynamicProxy.cs">
      <Link>Imports\Newtonsoft.Json\Utilities\DynamicProxy.cs</Link>
    </Compile>
    <Compile Include="..\Imports\Newtonsoft.Json\Src\Newtonsoft.Json\Utilities\DynamicProxyMetaObject.cs">
      <Link>Imports\Newtonsoft.Json\Utilities\DynamicProxyMetaObject.cs</Link>
    </Compile>
    <Compile Include="..\Imports\Newtonsoft.Json\Src\Newtonsoft.Json\Utilities\DynamicReflectionDelegateFactory.cs">
      <Link>Imports\Newtonsoft.Json\Utilities\DynamicReflectionDelegateFactory.cs</Link>
    </Compile>
    <Compile Include="..\Imports\Newtonsoft.Json\Src\Newtonsoft.Json\Utilities\DynamicUtils.cs">
      <Link>Imports\Newtonsoft.Json\Utilities\DynamicUtils.cs</Link>
    </Compile>
    <Compile Include="..\Imports\Newtonsoft.Json\Src\Newtonsoft.Json\Utilities\DynamicWrapper.cs">
      <Link>Imports\Newtonsoft.Json\Utilities\DynamicWrapper.cs</Link>
    </Compile>
    <Compile Include="..\Imports\Newtonsoft.Json\Src\Newtonsoft.Json\Utilities\EnumUtils.cs">
      <Link>Imports\Newtonsoft.Json\Utilities\EnumUtils.cs</Link>
    </Compile>
    <Compile Include="..\Imports\Newtonsoft.Json\Src\Newtonsoft.Json\Utilities\EnumValue.cs">
      <Link>Imports\Newtonsoft.Json\Utilities\EnumValue.cs</Link>
    </Compile>
    <Compile Include="..\Imports\Newtonsoft.Json\Src\Newtonsoft.Json\Utilities\EnumValues.cs">
      <Link>Imports\Newtonsoft.Json\Utilities\EnumValues.cs</Link>
    </Compile>
    <Compile Include="..\Imports\Newtonsoft.Json\Src\Newtonsoft.Json\Utilities\ILGeneratorExtensions.cs">
      <Link>Imports\Newtonsoft.Json\Utilities\ILGeneratorExtensions.cs</Link>
    </Compile>
    <Compile Include="..\Imports\Newtonsoft.Json\Src\Newtonsoft.Json\Utilities\JavaScriptUtils.cs">
      <Link>Imports\Newtonsoft.Json\Utilities\JavaScriptUtils.cs</Link>
    </Compile>
    <Compile Include="..\Imports\Newtonsoft.Json\Src\Newtonsoft.Json\Utilities\LateBoundReflectionDelegateFactory.cs">
      <Link>Imports\Newtonsoft.Json\Utilities\LateBoundReflectionDelegateFactory.cs</Link>
    </Compile>
    <Compile Include="..\Imports\Newtonsoft.Json\Src\Newtonsoft.Json\Utilities\LinqBridge.cs">
      <Link>Imports\Newtonsoft.Json\Utilities\LinqBridge.cs</Link>
    </Compile>
    <Compile Include="..\Imports\Newtonsoft.Json\Src\Newtonsoft.Json\Utilities\ListWrapper.cs">
      <Link>Imports\Newtonsoft.Json\Utilities\ListWrapper.cs</Link>
    </Compile>
    <Compile Include="..\Imports\Newtonsoft.Json\Src\Newtonsoft.Json\Utilities\MathUtils.cs">
      <Link>Imports\Newtonsoft.Json\Utilities\MathUtils.cs</Link>
    </Compile>
    <Compile Include="..\Imports\Newtonsoft.Json\Src\Newtonsoft.Json\Utilities\MethodCall.cs">
      <Link>Imports\Newtonsoft.Json\Utilities\MethodCall.cs</Link>
    </Compile>
    <Compile Include="..\Imports\Newtonsoft.Json\Src\Newtonsoft.Json\Utilities\MiscellaneousUtils.cs">
      <Link>Imports\Newtonsoft.Json\Utilities\MiscellaneousUtils.cs</Link>
    </Compile>
    <Compile Include="..\Imports\Newtonsoft.Json\Src\Newtonsoft.Json\Utilities\ReflectionDelegateFactory.cs">
      <Link>Imports\Newtonsoft.Json\Utilities\ReflectionDelegateFactory.cs</Link>
    </Compile>
    <Compile Include="..\Imports\Newtonsoft.Json\Src\Newtonsoft.Json\Utilities\ReflectionUtils.cs">
      <Link>Imports\Newtonsoft.Json\Utilities\ReflectionUtils.cs</Link>
    </Compile>
    <Compile Include="..\Imports\Newtonsoft.Json\Src\Newtonsoft.Json\Utilities\StringBuffer.cs">
      <Link>Imports\Newtonsoft.Json\Utilities\StringBuffer.cs</Link>
    </Compile>
    <Compile Include="..\Imports\Newtonsoft.Json\Src\Newtonsoft.Json\Utilities\StringReference.cs">
      <Link>Imports\Newtonsoft.Json\Utilities\StringReference.cs</Link>
    </Compile>
    <Compile Include="..\Imports\Newtonsoft.Json\Src\Newtonsoft.Json\Utilities\StringUtils.cs">
      <Link>Imports\Newtonsoft.Json\Utilities\StringUtils.cs</Link>
    </Compile>
    <Compile Include="..\Imports\Newtonsoft.Json\Src\Newtonsoft.Json\Utilities\ThreadSafeStore.cs">
      <Link>Imports\Newtonsoft.Json\Utilities\ThreadSafeStore.cs</Link>
    </Compile>
    <Compile Include="..\Imports\Newtonsoft.Json\Src\Newtonsoft.Json\Utilities\TypeExtensions.cs">
      <Link>Imports\Newtonsoft.Json\Utilities\TypeExtensions.cs</Link>
    </Compile>
    <Compile Include="..\Imports\Newtonsoft.Json\Src\Newtonsoft.Json\Utilities\ValidationUtils.cs">
      <Link>Imports\Newtonsoft.Json\Utilities\ValidationUtils.cs</Link>
    </Compile>
    <Compile Include="..\Imports\Newtonsoft.Json\Src\Newtonsoft.Json\WriteState.cs">
      <Link>Imports\Newtonsoft.Json\WriteState.cs</Link>
    </Compile>
    <Compile Include="Commands\DeleteCommandData.cs" />
    <Compile Include="Commands\PatchCommandData.cs" />
    <Compile Include="Commands\PutCommandData.cs" />
    <Compile Include="Connection\HttpRavenRequest.cs" />
    <Compile Include="Connection\HttpRavenRequestFactory.cs" />
    <Compile Include="Connection\HttpRequestHelper.cs" />
    <Compile Include="Connection\WebResponseExtensions.cs" />
    <Compile Include="Data\AggregationOperation.cs" />
    <Compile Include="Data\AggregationOperationExtensions.cs" />
    <Compile Include="Data\Attachment.cs" />
    <Compile Include="Data\BackupStatus.cs" />
    <Compile Include="Data\BatchResult.cs" />
    <Compile Include="Data\BoostedValue.cs" />
    <Compile Include="Data\BuildNumber.cs" />
    <Compile Include="Data\ConnectionStringParser.cs" />
    <Compile Include="Data\Constants.cs" />
    <Compile Include="Data\DatabaseDocument.cs" />
    <Compile Include="Data\DatabaseStatistics.cs" />
    <Compile Include="Commands\ICommandData.cs" />
    <Compile Include="Data\EnumerableExtension.cs" />
    <Compile Include="Data\FacetMode.cs" />
    <Compile Include="Data\Facet.cs" />
    <Compile Include="Data\FacetSetup.cs" />
    <Compile Include="Data\FacetValue.cs" />
    <Compile Include="Data\GetRequest.cs" />
    <Compile Include="Data\GetResponse.cs" />
    <Compile Include="Data\IJsonDocumentMetadata.cs" />
    <Compile Include="Data\IndexStats.cs" />
    <Compile Include="Data\JsonDocument.cs" />
    <Compile Include="Data\JsonDocumentMetadata.cs" />
    <Compile Include="Data\LicensingStatus.cs" />
    <Compile Include="Data\LogItem.cs" />
    <Compile Include="Data\MultiLoadResult.cs" />
    <Compile Include="Data\PatchCommandType.cs" />
    <Compile Include="Data\PatchRequest.cs" />
    <Compile Include="Data\PatchResult.cs" />
    <Compile Include="Data\PutResult.cs" />
    <Compile Include="Data\ServerError.cs" />
    <Compile Include="Data\SortedField.cs" />
    <Compile Include="Data\SpatialIndexQuery.cs" />
    <Compile Include="Data\StringDistanceTypes.cs" />
    <Compile Include="Data\SuggestionQuery.cs" />
    <Compile Include="Data\SuggestionQueryResult.cs" />
    <Compile Include="Data\TransactionInformation.cs" />
    <Compile Include="Data\TransactionMode.cs" />
    <Compile Include="Extensions\ExceptionExtensions.cs" />
    <Compile Include="Exceptions\ConcurrencyException.cs" />
    <Compile Include="Extensions\Buffers.cs" />
    <Compile Include="Extensions\ConcurrentDictionaryExtensions.cs" />
    <Compile Include="Extensions\DictionaryExtensions.cs" />
    <Compile Include="Extensions\DisposableAction.cs" />
    <Compile Include="Extensions\ExpressionExtensions.cs" />
    <Compile Include="Extensions\JsonExtensions.cs" />
    <Compile Include="Default.cs" />
    <Compile Include="Extensions\ListExtensions.cs" />
    <Compile Include="Json\JsonDictionaryDateTimeKeysConverter.cs" />
    <Compile Include="Json\JsonDateTimeISO8601Converter.cs" />
    <Compile Include="Json\JsonFloatConverter.cs" />
    <Compile Include="Json\Linq\DictionaryWithParentSnapshot.cs" />
    <Compile Include="Json\Linq\Extensions.cs" />
    <Compile Include="Json\Linq\RavenJArray.cs" />
    <Compile Include="Json\Linq\RavenJObject.cs" />
    <Compile Include="Json\Linq\RavenJPath.cs" />
    <Compile Include="Json\Linq\RavenJsonConvert.cs" />
    <Compile Include="Json\Linq\RavenJToken.cs" />
    <Compile Include="Json\Linq\RavenJTokenEqualityComparer.cs" />
    <Compile Include="Json\Linq\RavenJTokenReader.cs" />
    <Compile Include="Json\Linq\RavenJTokenWriter.cs" />
    <Compile Include="Json\Linq\RavenJValue.cs" />
    <Compile Include="Json\RavenJsonConverter.cs" />
    <Compile Include="Json\RavenJsonTextReader.cs" />
    <Compile Include="Json\Utilities\MathUtils.cs" />
    <Compile Include="Json\Utilities\MiscellaneousUtils.cs" />
    <Compile Include="Json\Utilities\StringUtils.cs" />
    <Compile Include="Json\Utilities\Tuple.cs" />
    <Compile Include="Linq\DynamicList.cs" />
    <Compile Include="Linq\DynamicNullObject.cs" />
    <Compile Include="Logging\ILog.cs" />
    <Compile Include="Logging\ILogExtensions.cs" />
    <Compile Include="Logging\ILogProvider.cs" />
    <Compile Include="Logging\LoggerExecutionWrapper.cs" />
    <Compile Include="Logging\LogLevel.cs" />
    <Compile Include="Logging\LogProvider.cs" />
    <Compile Include="Logging\LogProviders\Log4NetLogProvider.cs" />
    <Compile Include="Logging\LogProviders\NLogLogProvider.cs" />
    <Compile Include="MEF\IPartMetadata.cs" />
    <Compile Include="MEF\OrderedPartCollection.cs" />
    <Compile Include="Json\JsonDateTimeOffsetConverter.cs" />
    <Compile Include="Json\JsonMultiDimensionalArrayConverter.cs" />
    <Compile Include="Json\JsonToJsonConverter.cs" />
    <Compile Include="Extensions\MetadataExtensions.cs" />
    <Compile Include="Extensions\Reference.cs" />
    <Compile Include="Extensions\StreamExtensions.cs" />
    <Compile Include="Indexing\FieldIndexing.cs" />
    <Compile Include="Indexing\FieldStorage.cs" />
    <Compile Include="Indexing\IndexDefinition.cs" />
    <Compile Include="Indexing\NumberUtil.cs" />
    <Compile Include="Data\IndexQuery.cs" />
    <Compile Include="Json\DynamicUtil.cs" />
    <Compile Include="Json\JsonDynamicConverter.cs" />
    <Compile Include="Json\JsonEnumConverter.cs" />
    <Compile Include="Json\JsonNumericConverter.cs" />
    <Compile Include="Json\JTokenExtensions.cs" />
    <Compile Include="Linq\DateTools.cs" />
    <Compile Include="Linq\DynamicJsonObject.cs" />
    <Compile Include="MEF\PartMetadata.cs" />
    <Compile Include="Data\QueryResult.cs" />
    <Compile Include="Indexing\SortOptions.cs" />
    <Compile Include="Replication\ReplicationDestination.cs" />
    <Compile Include="Replication\ReplicationDocument.cs" />
    <Compile Include="Smuggler\ISmugglerApi.cs" />
    <Compile Include="Smuggler\SmugglerAction.cs" />
    <Compile Include="Smuggler\SmugglerApiBase.cs" />
    <Compile Include="Smuggler\SmugglerOptions.cs" />
    <Compile Include="SystemTime.cs" />
  </ItemGroup>
  <ItemGroup>
    <None Include="..\Raven.Database\RavenDB.snk">
      <Link>RavenDB.snk</Link>
    </None>
  </ItemGroup>
  <Import Project="$(MSBuildToolsPath)\Microsoft.CSharp.targets" />
  <!-- <Import Project="$(MSBuildProjectDirectory)\..\Tools\StyleCop\StyleCop.Targets" /> -->
  <!-- To modify your build process, add your task inside one of the targets below and uncomment it. 
       Other similar extension points exist, see Microsoft.Common.targets.
  <Target Name="BeforeBuild">
  </Target>
  <Target Name="AfterBuild">
  </Target>
  -->
=======
﻿<?xml version="1.0" encoding="utf-8"?>
<Project ToolsVersion="4.0" DefaultTargets="Build" xmlns="http://schemas.microsoft.com/developer/msbuild/2003">
  <PropertyGroup>
    <Configuration Condition=" '$(Configuration)' == '' ">Debug</Configuration>
    <Platform Condition=" '$(Platform)' == '' ">AnyCPU</Platform>
    <ProductVersion>8.0.30703</ProductVersion>
    <SchemaVersion>2.0</SchemaVersion>
    <ProjectGuid>{41AC479E-1EB2-4D23-AAF2-E4C8DF1BC2BA}</ProjectGuid>
    <OutputType>Library</OutputType>
    <AppDesignerFolder>Properties</AppDesignerFolder>
    <RootNamespace>Raven.Abstractions</RootNamespace>
    <AssemblyName>Raven.Abstractions</AssemblyName>
    <TargetFrameworkVersion>v4.0</TargetFrameworkVersion>
    <FileAlignment>512</FileAlignment>
    <TargetFrameworkProfile>Client</TargetFrameworkProfile>
  </PropertyGroup>
  <PropertyGroup Condition=" '$(Configuration)|$(Platform)' == 'Debug|AnyCPU' ">
    <DebugSymbols>true</DebugSymbols>
    <DebugType>full</DebugType>
    <Optimize>false</Optimize>
    <OutputPath>bin\Debug\</OutputPath>
    <DefineConstants>DEBUG;TRACE</DefineConstants>
    <ErrorReport>prompt</ErrorReport>
    <WarningLevel>4</WarningLevel>
    <NoWarn>1591</NoWarn>
    <DocumentationFile>bin\Debug\Raven.Abstractions.XML</DocumentationFile>
  </PropertyGroup>
  <PropertyGroup Condition=" '$(Configuration)|$(Platform)' == 'Release|AnyCPU' ">
    <DebugType>pdbonly</DebugType>
    <Optimize>true</Optimize>
    <OutputPath>bin\Release\</OutputPath>
    <DefineConstants>TRACE</DefineConstants>
    <ErrorReport>prompt</ErrorReport>
    <WarningLevel>4</WarningLevel>
    <StyleCopTreatErrorsAsWarnings>false</StyleCopTreatErrorsAsWarnings>
  </PropertyGroup>
  <PropertyGroup>
    <SignAssembly>true</SignAssembly>
  </PropertyGroup>
  <PropertyGroup>
    <AssemblyOriginatorKeyFile>..\Raven.Database\RavenDB.snk</AssemblyOriginatorKeyFile>
  </PropertyGroup>
  <ItemGroup>
    <Reference Include="System" />
    <Reference Include="System.ComponentModel.Composition" />
    <Reference Include="System.Configuration" />
    <Reference Include="System.Core" />
    <Reference Include="System.Runtime.Serialization" />
    <Reference Include="System.Xml.Linq" />
    <Reference Include="System.Data.DataSetExtensions" />
    <Reference Include="Microsoft.CSharp" />
    <Reference Include="System.Data" />
    <Reference Include="System.Xml" />
  </ItemGroup>
  <ItemGroup>
    <Compile Include="..\CommonAssemblyInfo.cs">
      <Link>Properties\CommonAssemblyInfo.cs</Link>
    </Compile>
    <Compile Include="..\Imports\Newtonsoft.Json\Src\Newtonsoft.Json\Bson\BsonBinaryType.cs">
      <Link>Imports\Newtonsoft.Json\Bson\BsonBinaryType.cs</Link>
    </Compile>
    <Compile Include="..\Imports\Newtonsoft.Json\Src\Newtonsoft.Json\Bson\BsonBinaryWriter.cs">
      <Link>Imports\Newtonsoft.Json\Bson\BsonBinaryWriter.cs</Link>
    </Compile>
    <Compile Include="..\Imports\Newtonsoft.Json\Src\Newtonsoft.Json\Bson\BsonObjectId.cs">
      <Link>Imports\Newtonsoft.Json\Bson\BsonObjectId.cs</Link>
    </Compile>
    <Compile Include="..\Imports\Newtonsoft.Json\Src\Newtonsoft.Json\Bson\BsonReader.cs">
      <Link>Imports\Newtonsoft.Json\Bson\BsonReader.cs</Link>
    </Compile>
    <Compile Include="..\Imports\Newtonsoft.Json\Src\Newtonsoft.Json\Bson\BsonToken.cs">
      <Link>Imports\Newtonsoft.Json\Bson\BsonToken.cs</Link>
    </Compile>
    <Compile Include="..\Imports\Newtonsoft.Json\Src\Newtonsoft.Json\Bson\BsonType.cs">
      <Link>Imports\Newtonsoft.Json\Bson\BsonType.cs</Link>
    </Compile>
    <Compile Include="..\Imports\Newtonsoft.Json\Src\Newtonsoft.Json\Bson\BsonWriter.cs">
      <Link>Imports\Newtonsoft.Json\Bson\BsonWriter.cs</Link>
    </Compile>
    <Compile Include="..\Imports\Newtonsoft.Json\Src\Newtonsoft.Json\ConstructorHandling.cs">
      <Link>Imports\Newtonsoft.Json\ConstructorHandling.cs</Link>
    </Compile>
    <Compile Include="..\Imports\Newtonsoft.Json\Src\Newtonsoft.Json\Converters\BinaryConverter.cs">
      <Link>Imports\Newtonsoft.Json\Converters\BinaryConverter.cs</Link>
    </Compile>
    <Compile Include="..\Imports\Newtonsoft.Json\Src\Newtonsoft.Json\Converters\BsonObjectIdConverter.cs">
      <Link>Imports\Newtonsoft.Json\Converters\BsonObjectIdConverter.cs</Link>
    </Compile>
    <Compile Include="..\Imports\Newtonsoft.Json\Src\Newtonsoft.Json\Converters\CustomCreationConverter.cs">
      <Link>Imports\Newtonsoft.Json\Converters\CustomCreationConverter.cs</Link>
    </Compile>
    <Compile Include="..\Imports\Newtonsoft.Json\Src\Newtonsoft.Json\Converters\DataSetConverter.cs">
      <Link>Imports\Newtonsoft.Json\Converters\DataSetConverter.cs</Link>
    </Compile>
    <Compile Include="..\Imports\Newtonsoft.Json\Src\Newtonsoft.Json\Converters\DataTableConverter.cs">
      <Link>Imports\Newtonsoft.Json\Converters\DataTableConverter.cs</Link>
    </Compile>
    <Compile Include="..\Imports\Newtonsoft.Json\Src\Newtonsoft.Json\Converters\DateTimeConverterBase.cs">
      <Link>Imports\Newtonsoft.Json\Converters\DateTimeConverterBase.cs</Link>
    </Compile>
    <Compile Include="..\Imports\Newtonsoft.Json\Src\Newtonsoft.Json\Converters\EntityKeyMemberConverter.cs">
      <Link>Imports\Newtonsoft.Json\Converters\EntityKeyMemberConverter.cs</Link>
    </Compile>
    <Compile Include="..\Imports\Newtonsoft.Json\Src\Newtonsoft.Json\Converters\ExpandoObjectConverter.cs">
      <Link>Imports\Newtonsoft.Json\Converters\ExpandoObjectConverter.cs</Link>
    </Compile>
    <Compile Include="..\Imports\Newtonsoft.Json\Src\Newtonsoft.Json\Converters\IsoDateTimeConverter.cs">
      <Link>Imports\Newtonsoft.Json\Converters\IsoDateTimeConverter.cs</Link>
    </Compile>
    <Compile Include="..\Imports\Newtonsoft.Json\Src\Newtonsoft.Json\Converters\JavaScriptDateTimeConverter.cs">
      <Link>Imports\Newtonsoft.Json\Converters\JavaScriptDateTimeConverter.cs</Link>
    </Compile>
    <Compile Include="..\Imports\Newtonsoft.Json\Src\Newtonsoft.Json\Converters\KeyValuePairConverter.cs">
      <Link>Imports\Newtonsoft.Json\Converters\KeyValuePairConverter.cs</Link>
    </Compile>
    <Compile Include="..\Imports\Newtonsoft.Json\Src\Newtonsoft.Json\Converters\RegexConverter.cs">
      <Link>Imports\Newtonsoft.Json\Converters\RegexConverter.cs</Link>
    </Compile>
    <Compile Include="..\Imports\Newtonsoft.Json\Src\Newtonsoft.Json\Converters\StringEnumConverter.cs">
      <Link>Imports\Newtonsoft.Json\Converters\StringEnumConverter.cs</Link>
    </Compile>
    <Compile Include="..\Imports\Newtonsoft.Json\Src\Newtonsoft.Json\Converters\VersionConverter.cs">
      <Link>Imports\Newtonsoft.Json\Converters\VersionConverter.cs</Link>
    </Compile>
    <Compile Include="..\Imports\Newtonsoft.Json\Src\Newtonsoft.Json\Converters\XmlNodeConverter.cs">
      <Link>Imports\Newtonsoft.Json\Converters\XmlNodeConverter.cs</Link>
    </Compile>
    <Compile Include="..\Imports\Newtonsoft.Json\Src\Newtonsoft.Json\DateFormatHandling.cs">
      <Link>Imports\Newtonsoft.Json\DateFormatHandling.cs</Link>
    </Compile>
    <Compile Include="..\Imports\Newtonsoft.Json\Src\Newtonsoft.Json\DateParseHandling.cs">
      <Link>Imports\Newtonsoft.Json\DateParseHandling.cs</Link>
    </Compile>
    <Compile Include="..\Imports\Newtonsoft.Json\Src\Newtonsoft.Json\DateTimeZoneHandling.cs">
      <Link>Imports\Newtonsoft.Json\DateTimeZoneHandling.cs</Link>
    </Compile>
    <Compile Include="..\Imports\Newtonsoft.Json\Src\Newtonsoft.Json\DefaultValueHandling.cs">
      <Link>Imports\Newtonsoft.Json\DefaultValueHandling.cs</Link>
    </Compile>
    <Compile Include="..\Imports\Newtonsoft.Json\Src\Newtonsoft.Json\FormatterAssemblyStyle.cs">
      <Link>Imports\Newtonsoft.Json\FormatterAssemblyStyle.cs</Link>
    </Compile>
    <Compile Include="..\Imports\Newtonsoft.Json\Src\Newtonsoft.Json\Formatting.cs">
      <Link>Imports\Newtonsoft.Json\Formatting.cs</Link>
    </Compile>
    <Compile Include="..\Imports\Newtonsoft.Json\Src\Newtonsoft.Json\IJsonLineInfo.cs">
      <Link>Imports\Newtonsoft.Json\IJsonLineInfo.cs</Link>
    </Compile>
    <Compile Include="..\Imports\Newtonsoft.Json\Src\Newtonsoft.Json\JsonArrayAttribute.cs">
      <Link>Imports\Newtonsoft.Json\JsonArrayAttribute.cs</Link>
    </Compile>
    <Compile Include="..\Imports\Newtonsoft.Json\Src\Newtonsoft.Json\JsonConstructorAttribute.cs">
      <Link>Imports\Newtonsoft.Json\JsonConstructorAttribute.cs</Link>
    </Compile>
    <Compile Include="..\Imports\Newtonsoft.Json\Src\Newtonsoft.Json\JsonContainerAttribute.cs">
      <Link>Imports\Newtonsoft.Json\JsonContainerAttribute.cs</Link>
    </Compile>
    <Compile Include="..\Imports\Newtonsoft.Json\Src\Newtonsoft.Json\JsonConvert.cs">
      <Link>Imports\Newtonsoft.Json\JsonConvert.cs</Link>
    </Compile>
    <Compile Include="..\Imports\Newtonsoft.Json\Src\Newtonsoft.Json\JsonConverter.cs">
      <Link>Imports\Newtonsoft.Json\JsonConverter.cs</Link>
    </Compile>
    <Compile Include="..\Imports\Newtonsoft.Json\Src\Newtonsoft.Json\JsonConverterAttribute.cs">
      <Link>Imports\Newtonsoft.Json\JsonConverterAttribute.cs</Link>
    </Compile>
    <Compile Include="..\Imports\Newtonsoft.Json\Src\Newtonsoft.Json\JsonConverterCollection.cs">
      <Link>Imports\Newtonsoft.Json\JsonConverterCollection.cs</Link>
    </Compile>
    <Compile Include="..\Imports\Newtonsoft.Json\Src\Newtonsoft.Json\JsonDictionaryAttribute.cs">
      <Link>Imports\Newtonsoft.Json\JsonDictionaryAttribute.cs</Link>
    </Compile>
    <Compile Include="..\Imports\Newtonsoft.Json\Src\Newtonsoft.Json\JsonException.cs">
      <Link>Imports\Newtonsoft.Json\JsonException.cs</Link>
    </Compile>
    <Compile Include="..\Imports\Newtonsoft.Json\Src\Newtonsoft.Json\JsonIgnoreAttribute.cs">
      <Link>Imports\Newtonsoft.Json\JsonIgnoreAttribute.cs</Link>
    </Compile>
    <Compile Include="..\Imports\Newtonsoft.Json\Src\Newtonsoft.Json\JsonObjectAttribute.cs">
      <Link>Imports\Newtonsoft.Json\JsonObjectAttribute.cs</Link>
    </Compile>
    <Compile Include="..\Imports\Newtonsoft.Json\Src\Newtonsoft.Json\JsonPosition.cs">
      <Link>Imports\Newtonsoft.Json\JsonPosition.cs</Link>
    </Compile>
    <Compile Include="..\Imports\Newtonsoft.Json\Src\Newtonsoft.Json\JsonPropertyAttribute.cs">
      <Link>Imports\Newtonsoft.Json\JsonPropertyAttribute.cs</Link>
    </Compile>
    <Compile Include="..\Imports\Newtonsoft.Json\Src\Newtonsoft.Json\JsonReader.cs">
      <Link>Imports\Newtonsoft.Json\JsonReader.cs</Link>
    </Compile>
    <Compile Include="..\Imports\Newtonsoft.Json\Src\Newtonsoft.Json\JsonReaderException.cs">
      <Link>Imports\Newtonsoft.Json\JsonReaderException.cs</Link>
    </Compile>
    <Compile Include="..\Imports\Newtonsoft.Json\Src\Newtonsoft.Json\JsonSerializationException.cs">
      <Link>Imports\Newtonsoft.Json\JsonSerializationException.cs</Link>
    </Compile>
    <Compile Include="..\Imports\Newtonsoft.Json\Src\Newtonsoft.Json\JsonSerializer.cs">
      <Link>Imports\Newtonsoft.Json\JsonSerializer.cs</Link>
    </Compile>
    <Compile Include="..\Imports\Newtonsoft.Json\Src\Newtonsoft.Json\JsonSerializerSettings.cs">
      <Link>Imports\Newtonsoft.Json\JsonSerializerSettings.cs</Link>
    </Compile>
    <Compile Include="..\Imports\Newtonsoft.Json\Src\Newtonsoft.Json\JsonTextReader.cs">
      <Link>Imports\Newtonsoft.Json\JsonTextReader.cs</Link>
    </Compile>
    <Compile Include="..\Imports\Newtonsoft.Json\Src\Newtonsoft.Json\JsonTextWriter.cs">
      <Link>Imports\Newtonsoft.Json\JsonTextWriter.cs</Link>
    </Compile>
    <Compile Include="..\Imports\Newtonsoft.Json\Src\Newtonsoft.Json\JsonToken.cs">
      <Link>Imports\Newtonsoft.Json\JsonToken.cs</Link>
    </Compile>
    <Compile Include="..\Imports\Newtonsoft.Json\Src\Newtonsoft.Json\JsonValidatingReader.cs">
      <Link>Imports\Newtonsoft.Json\JsonValidatingReader.cs</Link>
    </Compile>
    <Compile Include="..\Imports\Newtonsoft.Json\Src\Newtonsoft.Json\JsonWriter.cs">
      <Link>Imports\Newtonsoft.Json\JsonWriter.cs</Link>
    </Compile>
    <Compile Include="..\Imports\Newtonsoft.Json\Src\Newtonsoft.Json\JsonWriterException.cs">
      <Link>Imports\Newtonsoft.Json\JsonWriterException.cs</Link>
    </Compile>
    <Compile Include="..\Imports\Newtonsoft.Json\Src\Newtonsoft.Json\Linq\Extensions.cs">
      <Link>Imports\Newtonsoft.Json\Linq\Extensions.cs</Link>
    </Compile>
    <Compile Include="..\Imports\Newtonsoft.Json\Src\Newtonsoft.Json\Linq\IJEnumerable.cs">
      <Link>Imports\Newtonsoft.Json\Linq\IJEnumerable.cs</Link>
    </Compile>
    <Compile Include="..\Imports\Newtonsoft.Json\Src\Newtonsoft.Json\Linq\JArray.cs">
      <Link>Imports\Newtonsoft.Json\Linq\JArray.cs</Link>
    </Compile>
    <Compile Include="..\Imports\Newtonsoft.Json\Src\Newtonsoft.Json\Linq\JConstructor.cs">
      <Link>Imports\Newtonsoft.Json\Linq\JConstructor.cs</Link>
    </Compile>
    <Compile Include="..\Imports\Newtonsoft.Json\Src\Newtonsoft.Json\Linq\JContainer.cs">
      <Link>Imports\Newtonsoft.Json\Linq\JContainer.cs</Link>
    </Compile>
    <Compile Include="..\Imports\Newtonsoft.Json\Src\Newtonsoft.Json\Linq\JEnumerable.cs">
      <Link>Imports\Newtonsoft.Json\Linq\JEnumerable.cs</Link>
    </Compile>
    <Compile Include="..\Imports\Newtonsoft.Json\Src\Newtonsoft.Json\Linq\JObject.cs">
      <Link>Imports\Newtonsoft.Json\Linq\JObject.cs</Link>
    </Compile>
    <Compile Include="..\Imports\Newtonsoft.Json\Src\Newtonsoft.Json\Linq\JPath.cs">
      <Link>Imports\Newtonsoft.Json\Linq\JPath.cs</Link>
    </Compile>
    <Compile Include="..\Imports\Newtonsoft.Json\Src\Newtonsoft.Json\Linq\JProperty.cs">
      <Link>Imports\Newtonsoft.Json\Linq\JProperty.cs</Link>
    </Compile>
    <Compile Include="..\Imports\Newtonsoft.Json\Src\Newtonsoft.Json\Linq\JPropertyDescriptor.cs">
      <Link>Imports\Newtonsoft.Json\Linq\JPropertyDescriptor.cs</Link>
    </Compile>
    <Compile Include="..\Imports\Newtonsoft.Json\Src\Newtonsoft.Json\Linq\JPropertyKeyedCollection.cs">
      <Link>Imports\Newtonsoft.Json\Linq\JPropertyKeyedCollection.cs</Link>
    </Compile>
    <Compile Include="..\Imports\Newtonsoft.Json\Src\Newtonsoft.Json\Linq\JRaw.cs">
      <Link>Imports\Newtonsoft.Json\Linq\JRaw.cs</Link>
    </Compile>
    <Compile Include="..\Imports\Newtonsoft.Json\Src\Newtonsoft.Json\Linq\JToken.cs">
      <Link>Imports\Newtonsoft.Json\Linq\JToken.cs</Link>
    </Compile>
    <Compile Include="..\Imports\Newtonsoft.Json\Src\Newtonsoft.Json\Linq\JTokenEqualityComparer.cs">
      <Link>Imports\Newtonsoft.Json\Linq\JTokenEqualityComparer.cs</Link>
    </Compile>
    <Compile Include="..\Imports\Newtonsoft.Json\Src\Newtonsoft.Json\Linq\JTokenReader.cs">
      <Link>Imports\Newtonsoft.Json\Linq\JTokenReader.cs</Link>
    </Compile>
    <Compile Include="..\Imports\Newtonsoft.Json\Src\Newtonsoft.Json\Linq\JTokenType.cs">
      <Link>Imports\Newtonsoft.Json\Linq\JTokenType.cs</Link>
    </Compile>
    <Compile Include="..\Imports\Newtonsoft.Json\Src\Newtonsoft.Json\Linq\JTokenWriter.cs">
      <Link>Imports\Newtonsoft.Json\Linq\JTokenWriter.cs</Link>
    </Compile>
    <Compile Include="..\Imports\Newtonsoft.Json\Src\Newtonsoft.Json\Linq\JValue.cs">
      <Link>Imports\Newtonsoft.Json\Linq\JValue.cs</Link>
    </Compile>
    <Compile Include="..\Imports\Newtonsoft.Json\Src\Newtonsoft.Json\MemberSerialization.cs">
      <Link>Imports\Newtonsoft.Json\MemberSerialization.cs</Link>
    </Compile>
    <Compile Include="..\Imports\Newtonsoft.Json\Src\Newtonsoft.Json\MissingMemberHandling.cs">
      <Link>Imports\Newtonsoft.Json\MissingMemberHandling.cs</Link>
    </Compile>
    <Compile Include="..\Imports\Newtonsoft.Json\Src\Newtonsoft.Json\NullValueHandling.cs">
      <Link>Imports\Newtonsoft.Json\NullValueHandling.cs</Link>
    </Compile>
    <Compile Include="..\Imports\Newtonsoft.Json\Src\Newtonsoft.Json\ObjectCreationHandling.cs">
      <Link>Imports\Newtonsoft.Json\ObjectCreationHandling.cs</Link>
    </Compile>
    <Compile Include="..\Imports\Newtonsoft.Json\Src\Newtonsoft.Json\PreserveReferencesHandling.cs">
      <Link>Imports\Newtonsoft.Json\PreserveReferencesHandling.cs</Link>
    </Compile>
    <Compile Include="..\Imports\Newtonsoft.Json\Src\Newtonsoft.Json\ReferenceLoopHandling.cs">
      <Link>Imports\Newtonsoft.Json\ReferenceLoopHandling.cs</Link>
    </Compile>
    <Compile Include="..\Imports\Newtonsoft.Json\Src\Newtonsoft.Json\Required.cs">
      <Link>Imports\Newtonsoft.Json\Required.cs</Link>
    </Compile>
    <Compile Include="..\Imports\Newtonsoft.Json\Src\Newtonsoft.Json\Schema\Extensions.cs">
      <Link>Imports\Newtonsoft.Json\Schema\Extensions.cs</Link>
    </Compile>
    <Compile Include="..\Imports\Newtonsoft.Json\Src\Newtonsoft.Json\Schema\JsonSchema.cs">
      <Link>Imports\Newtonsoft.Json\Schema\JsonSchema.cs</Link>
    </Compile>
    <Compile Include="..\Imports\Newtonsoft.Json\Src\Newtonsoft.Json\Schema\JsonSchemaBuilder.cs">
      <Link>Imports\Newtonsoft.Json\Schema\JsonSchemaBuilder.cs</Link>
    </Compile>
    <Compile Include="..\Imports\Newtonsoft.Json\Src\Newtonsoft.Json\Schema\JsonSchemaConstants.cs">
      <Link>Imports\Newtonsoft.Json\Schema\JsonSchemaConstants.cs</Link>
    </Compile>
    <Compile Include="..\Imports\Newtonsoft.Json\Src\Newtonsoft.Json\Schema\JsonSchemaException.cs">
      <Link>Imports\Newtonsoft.Json\Schema\JsonSchemaException.cs</Link>
    </Compile>
    <Compile Include="..\Imports\Newtonsoft.Json\Src\Newtonsoft.Json\Schema\JsonSchemaGenerator.cs">
      <Link>Imports\Newtonsoft.Json\Schema\JsonSchemaGenerator.cs</Link>
    </Compile>
    <Compile Include="..\Imports\Newtonsoft.Json\Src\Newtonsoft.Json\Schema\JsonSchemaModel.cs">
      <Link>Imports\Newtonsoft.Json\Schema\JsonSchemaModel.cs</Link>
    </Compile>
    <Compile Include="..\Imports\Newtonsoft.Json\Src\Newtonsoft.Json\Schema\JsonSchemaModelBuilder.cs">
      <Link>Imports\Newtonsoft.Json\Schema\JsonSchemaModelBuilder.cs</Link>
    </Compile>
    <Compile Include="..\Imports\Newtonsoft.Json\Src\Newtonsoft.Json\Schema\JsonSchemaNode.cs">
      <Link>Imports\Newtonsoft.Json\Schema\JsonSchemaNode.cs</Link>
    </Compile>
    <Compile Include="..\Imports\Newtonsoft.Json\Src\Newtonsoft.Json\Schema\JsonSchemaNodeCollection.cs">
      <Link>Imports\Newtonsoft.Json\Schema\JsonSchemaNodeCollection.cs</Link>
    </Compile>
    <Compile Include="..\Imports\Newtonsoft.Json\Src\Newtonsoft.Json\Schema\JsonSchemaResolver.cs">
      <Link>Imports\Newtonsoft.Json\Schema\JsonSchemaResolver.cs</Link>
    </Compile>
    <Compile Include="..\Imports\Newtonsoft.Json\Src\Newtonsoft.Json\Schema\JsonSchemaType.cs">
      <Link>Imports\Newtonsoft.Json\Schema\JsonSchemaType.cs</Link>
    </Compile>
    <Compile Include="..\Imports\Newtonsoft.Json\Src\Newtonsoft.Json\Schema\JsonSchemaWriter.cs">
      <Link>Imports\Newtonsoft.Json\Schema\JsonSchemaWriter.cs</Link>
    </Compile>
    <Compile Include="..\Imports\Newtonsoft.Json\Src\Newtonsoft.Json\Schema\UndefinedSchemaIdHandling.cs">
      <Link>Imports\Newtonsoft.Json\Schema\UndefinedSchemaIdHandling.cs</Link>
    </Compile>
    <Compile Include="..\Imports\Newtonsoft.Json\Src\Newtonsoft.Json\Schema\ValidationEventArgs.cs">
      <Link>Imports\Newtonsoft.Json\Schema\ValidationEventArgs.cs</Link>
    </Compile>
    <Compile Include="..\Imports\Newtonsoft.Json\Src\Newtonsoft.Json\Schema\ValidationEventHandler.cs">
      <Link>Imports\Newtonsoft.Json\Schema\ValidationEventHandler.cs</Link>
    </Compile>
    <Compile Include="..\Imports\Newtonsoft.Json\Src\Newtonsoft.Json\SerializationBinder.cs">
      <Link>Imports\Newtonsoft.Json\SerializationBinder.cs</Link>
    </Compile>
    <Compile Include="..\Imports\Newtonsoft.Json\Src\Newtonsoft.Json\Serialization\CachedAttributeGetter.cs">
      <Link>Imports\Newtonsoft.Json\Serialization\CachedAttributeGetter.cs</Link>
    </Compile>
    <Compile Include="..\Imports\Newtonsoft.Json\Src\Newtonsoft.Json\Serialization\CamelCasePropertyNamesContractResolver.cs">
      <Link>Imports\Newtonsoft.Json\Serialization\CamelCasePropertyNamesContractResolver.cs</Link>
    </Compile>
    <Compile Include="..\Imports\Newtonsoft.Json\Src\Newtonsoft.Json\Serialization\DefaultContractResolver.cs">
      <Link>Imports\Newtonsoft.Json\Serialization\DefaultContractResolver.cs</Link>
    </Compile>
    <Compile Include="..\Imports\Newtonsoft.Json\Src\Newtonsoft.Json\Serialization\DefaultReferenceResolver.cs">
      <Link>Imports\Newtonsoft.Json\Serialization\DefaultReferenceResolver.cs</Link>
    </Compile>
    <Compile Include="..\Imports\Newtonsoft.Json\Src\Newtonsoft.Json\Serialization\DefaultSerializationBinder.cs">
      <Link>Imports\Newtonsoft.Json\Serialization\DefaultSerializationBinder.cs</Link>
    </Compile>
    <Compile Include="..\Imports\Newtonsoft.Json\Src\Newtonsoft.Json\Serialization\DynamicValueProvider.cs">
      <Link>Imports\Newtonsoft.Json\Serialization\DynamicValueProvider.cs</Link>
    </Compile>
    <Compile Include="..\Imports\Newtonsoft.Json\Src\Newtonsoft.Json\Serialization\ErrorContext.cs">
      <Link>Imports\Newtonsoft.Json\Serialization\ErrorContext.cs</Link>
    </Compile>
    <Compile Include="..\Imports\Newtonsoft.Json\Src\Newtonsoft.Json\Serialization\ErrorEventArgs.cs">
      <Link>Imports\Newtonsoft.Json\Serialization\ErrorEventArgs.cs</Link>
    </Compile>
    <Compile Include="..\Imports\Newtonsoft.Json\Src\Newtonsoft.Json\Serialization\IContractResolver.cs">
      <Link>Imports\Newtonsoft.Json\Serialization\IContractResolver.cs</Link>
    </Compile>
    <Compile Include="..\Imports\Newtonsoft.Json\Src\Newtonsoft.Json\Serialization\IReferenceResolver.cs">
      <Link>Imports\Newtonsoft.Json\Serialization\IReferenceResolver.cs</Link>
    </Compile>
    <Compile Include="..\Imports\Newtonsoft.Json\Src\Newtonsoft.Json\Serialization\IValueProvider.cs">
      <Link>Imports\Newtonsoft.Json\Serialization\IValueProvider.cs</Link>
    </Compile>
    <Compile Include="..\Imports\Newtonsoft.Json\Src\Newtonsoft.Json\Serialization\JsonArrayContract.cs">
      <Link>Imports\Newtonsoft.Json\Serialization\JsonArrayContract.cs</Link>
    </Compile>
    <Compile Include="..\Imports\Newtonsoft.Json\Src\Newtonsoft.Json\Serialization\JsonContainerContract.cs">
      <Link>Imports\Newtonsoft.Json\Serialization\JsonContainerContract.cs</Link>
    </Compile>
    <Compile Include="..\Imports\Newtonsoft.Json\Src\Newtonsoft.Json\Serialization\JsonContract.cs">
      <Link>Imports\Newtonsoft.Json\Serialization\JsonContract.cs</Link>
    </Compile>
    <Compile Include="..\Imports\Newtonsoft.Json\Src\Newtonsoft.Json\Serialization\JsonDictionaryContract.cs">
      <Link>Imports\Newtonsoft.Json\Serialization\JsonDictionaryContract.cs</Link>
    </Compile>
    <Compile Include="..\Imports\Newtonsoft.Json\Src\Newtonsoft.Json\Serialization\JsonDynamicContract.cs">
      <Link>Imports\Newtonsoft.Json\Serialization\JsonDynamicContract.cs</Link>
    </Compile>
    <Compile Include="..\Imports\Newtonsoft.Json\Src\Newtonsoft.Json\Serialization\JsonFormatterConverter.cs">
      <Link>Imports\Newtonsoft.Json\Serialization\JsonFormatterConverter.cs</Link>
    </Compile>
    <Compile Include="..\Imports\Newtonsoft.Json\Src\Newtonsoft.Json\Serialization\JsonISerializableContract.cs">
      <Link>Imports\Newtonsoft.Json\Serialization\JsonISerializableContract.cs</Link>
    </Compile>
    <Compile Include="..\Imports\Newtonsoft.Json\Src\Newtonsoft.Json\Serialization\JsonLinqContract.cs">
      <Link>Imports\Newtonsoft.Json\Serialization\JsonLinqContract.cs</Link>
    </Compile>
    <Compile Include="..\Imports\Newtonsoft.Json\Src\Newtonsoft.Json\Serialization\JsonObjectContract.cs">
      <Link>Imports\Newtonsoft.Json\Serialization\JsonObjectContract.cs</Link>
    </Compile>
    <Compile Include="..\Imports\Newtonsoft.Json\Src\Newtonsoft.Json\Serialization\JsonPrimitiveContract.cs">
      <Link>Imports\Newtonsoft.Json\Serialization\JsonPrimitiveContract.cs</Link>
    </Compile>
    <Compile Include="..\Imports\Newtonsoft.Json\Src\Newtonsoft.Json\Serialization\JsonProperty.cs">
      <Link>Imports\Newtonsoft.Json\Serialization\JsonProperty.cs</Link>
    </Compile>
    <Compile Include="..\Imports\Newtonsoft.Json\Src\Newtonsoft.Json\Serialization\JsonPropertyCollection.cs">
      <Link>Imports\Newtonsoft.Json\Serialization\JsonPropertyCollection.cs</Link>
    </Compile>
    <Compile Include="..\Imports\Newtonsoft.Json\Src\Newtonsoft.Json\Serialization\JsonSerializerInternalBase.cs">
      <Link>Imports\Newtonsoft.Json\Serialization\JsonSerializerInternalBase.cs</Link>
    </Compile>
    <Compile Include="..\Imports\Newtonsoft.Json\Src\Newtonsoft.Json\Serialization\JsonSerializerInternalReader.cs">
      <Link>Imports\Newtonsoft.Json\Serialization\JsonSerializerInternalReader.cs</Link>
    </Compile>
    <Compile Include="..\Imports\Newtonsoft.Json\Src\Newtonsoft.Json\Serialization\JsonSerializerInternalWriter.cs">
      <Link>Imports\Newtonsoft.Json\Serialization\JsonSerializerInternalWriter.cs</Link>
    </Compile>
    <Compile Include="..\Imports\Newtonsoft.Json\Src\Newtonsoft.Json\Serialization\JsonSerializerProxy.cs">
      <Link>Imports\Newtonsoft.Json\Serialization\JsonSerializerProxy.cs</Link>
    </Compile>
    <Compile Include="..\Imports\Newtonsoft.Json\Src\Newtonsoft.Json\Serialization\JsonStringContract.cs">
      <Link>Imports\Newtonsoft.Json\Serialization\JsonStringContract.cs</Link>
    </Compile>
    <Compile Include="..\Imports\Newtonsoft.Json\Src\Newtonsoft.Json\Serialization\JsonTypeReflector.cs">
      <Link>Imports\Newtonsoft.Json\Serialization\JsonTypeReflector.cs</Link>
    </Compile>
    <Compile Include="..\Imports\Newtonsoft.Json\Src\Newtonsoft.Json\Serialization\LateBoundMetadataTypeAttribute.cs">
      <Link>Imports\Newtonsoft.Json\Serialization\LateBoundMetadataTypeAttribute.cs</Link>
    </Compile>
    <Compile Include="..\Imports\Newtonsoft.Json\Src\Newtonsoft.Json\Serialization\ObjectConstructor.cs">
      <Link>Imports\Newtonsoft.Json\Serialization\ObjectConstructor.cs</Link>
    </Compile>
    <Compile Include="..\Imports\Newtonsoft.Json\Src\Newtonsoft.Json\Serialization\OnErrorAttribute.cs">
      <Link>Imports\Newtonsoft.Json\Serialization\OnErrorAttribute.cs</Link>
    </Compile>
    <Compile Include="..\Imports\Newtonsoft.Json\Src\Newtonsoft.Json\Serialization\ReflectionValueProvider.cs">
      <Link>Imports\Newtonsoft.Json\Serialization\ReflectionValueProvider.cs</Link>
    </Compile>
    <Compile Include="..\Imports\Newtonsoft.Json\Src\Newtonsoft.Json\StreamingContext.cs">
      <Link>Imports\Newtonsoft.Json\StreamingContext.cs</Link>
    </Compile>
    <Compile Include="..\Imports\Newtonsoft.Json\Src\Newtonsoft.Json\TypeNameHandling.cs">
      <Link>Imports\Newtonsoft.Json\TypeNameHandling.cs</Link>
    </Compile>
    <Compile Include="..\Imports\Newtonsoft.Json\Src\Newtonsoft.Json\Utilities\Base64Encoder.cs">
      <Link>Imports\Newtonsoft.Json\Utilities\Base64Encoder.cs</Link>
    </Compile>
    <Compile Include="..\Imports\Newtonsoft.Json\Src\Newtonsoft.Json\Utilities\BidirectionalDictionary.cs">
      <Link>Imports\Newtonsoft.Json\Utilities\BidirectionalDictionary.cs</Link>
    </Compile>
    <Compile Include="..\Imports\Newtonsoft.Json\Src\Newtonsoft.Json\Utilities\CollectionUtils.cs">
      <Link>Imports\Newtonsoft.Json\Utilities\CollectionUtils.cs</Link>
    </Compile>
    <Compile Include="..\Imports\Newtonsoft.Json\Src\Newtonsoft.Json\Utilities\CollectionWrapper.cs">
      <Link>Imports\Newtonsoft.Json\Utilities\CollectionWrapper.cs</Link>
    </Compile>
    <Compile Include="..\Imports\Newtonsoft.Json\Src\Newtonsoft.Json\Utilities\ConvertUtils.cs">
      <Link>Imports\Newtonsoft.Json\Utilities\ConvertUtils.cs</Link>
    </Compile>
    <Compile Include="..\Imports\Newtonsoft.Json\Src\Newtonsoft.Json\Utilities\DateTimeUtils.cs">
      <Link>Imports\Newtonsoft.Json\Utilities\DateTimeUtils.cs</Link>
    </Compile>
    <Compile Include="..\Imports\Newtonsoft.Json\Src\Newtonsoft.Json\Utilities\DictionaryWrapper.cs">
      <Link>Imports\Newtonsoft.Json\Utilities\DictionaryWrapper.cs</Link>
    </Compile>
    <Compile Include="..\Imports\Newtonsoft.Json\Src\Newtonsoft.Json\Utilities\DynamicProxy.cs">
      <Link>Imports\Newtonsoft.Json\Utilities\DynamicProxy.cs</Link>
    </Compile>
    <Compile Include="..\Imports\Newtonsoft.Json\Src\Newtonsoft.Json\Utilities\DynamicProxyMetaObject.cs">
      <Link>Imports\Newtonsoft.Json\Utilities\DynamicProxyMetaObject.cs</Link>
    </Compile>
    <Compile Include="..\Imports\Newtonsoft.Json\Src\Newtonsoft.Json\Utilities\DynamicReflectionDelegateFactory.cs">
      <Link>Imports\Newtonsoft.Json\Utilities\DynamicReflectionDelegateFactory.cs</Link>
    </Compile>
    <Compile Include="..\Imports\Newtonsoft.Json\Src\Newtonsoft.Json\Utilities\DynamicUtils.cs">
      <Link>Imports\Newtonsoft.Json\Utilities\DynamicUtils.cs</Link>
    </Compile>
    <Compile Include="..\Imports\Newtonsoft.Json\Src\Newtonsoft.Json\Utilities\DynamicWrapper.cs">
      <Link>Imports\Newtonsoft.Json\Utilities\DynamicWrapper.cs</Link>
    </Compile>
    <Compile Include="..\Imports\Newtonsoft.Json\Src\Newtonsoft.Json\Utilities\EnumUtils.cs">
      <Link>Imports\Newtonsoft.Json\Utilities\EnumUtils.cs</Link>
    </Compile>
    <Compile Include="..\Imports\Newtonsoft.Json\Src\Newtonsoft.Json\Utilities\EnumValue.cs">
      <Link>Imports\Newtonsoft.Json\Utilities\EnumValue.cs</Link>
    </Compile>
    <Compile Include="..\Imports\Newtonsoft.Json\Src\Newtonsoft.Json\Utilities\EnumValues.cs">
      <Link>Imports\Newtonsoft.Json\Utilities\EnumValues.cs</Link>
    </Compile>
    <Compile Include="..\Imports\Newtonsoft.Json\Src\Newtonsoft.Json\Utilities\ILGeneratorExtensions.cs">
      <Link>Imports\Newtonsoft.Json\Utilities\ILGeneratorExtensions.cs</Link>
    </Compile>
    <Compile Include="..\Imports\Newtonsoft.Json\Src\Newtonsoft.Json\Utilities\JavaScriptUtils.cs">
      <Link>Imports\Newtonsoft.Json\Utilities\JavaScriptUtils.cs</Link>
    </Compile>
    <Compile Include="..\Imports\Newtonsoft.Json\Src\Newtonsoft.Json\Utilities\LateBoundReflectionDelegateFactory.cs">
      <Link>Imports\Newtonsoft.Json\Utilities\LateBoundReflectionDelegateFactory.cs</Link>
    </Compile>
    <Compile Include="..\Imports\Newtonsoft.Json\Src\Newtonsoft.Json\Utilities\LinqBridge.cs">
      <Link>Imports\Newtonsoft.Json\Utilities\LinqBridge.cs</Link>
    </Compile>
    <Compile Include="..\Imports\Newtonsoft.Json\Src\Newtonsoft.Json\Utilities\ListWrapper.cs">
      <Link>Imports\Newtonsoft.Json\Utilities\ListWrapper.cs</Link>
    </Compile>
    <Compile Include="..\Imports\Newtonsoft.Json\Src\Newtonsoft.Json\Utilities\MathUtils.cs">
      <Link>Imports\Newtonsoft.Json\Utilities\MathUtils.cs</Link>
    </Compile>
    <Compile Include="..\Imports\Newtonsoft.Json\Src\Newtonsoft.Json\Utilities\MethodCall.cs">
      <Link>Imports\Newtonsoft.Json\Utilities\MethodCall.cs</Link>
    </Compile>
    <Compile Include="..\Imports\Newtonsoft.Json\Src\Newtonsoft.Json\Utilities\MiscellaneousUtils.cs">
      <Link>Imports\Newtonsoft.Json\Utilities\MiscellaneousUtils.cs</Link>
    </Compile>
    <Compile Include="..\Imports\Newtonsoft.Json\Src\Newtonsoft.Json\Utilities\ReflectionDelegateFactory.cs">
      <Link>Imports\Newtonsoft.Json\Utilities\ReflectionDelegateFactory.cs</Link>
    </Compile>
    <Compile Include="..\Imports\Newtonsoft.Json\Src\Newtonsoft.Json\Utilities\ReflectionUtils.cs">
      <Link>Imports\Newtonsoft.Json\Utilities\ReflectionUtils.cs</Link>
    </Compile>
    <Compile Include="..\Imports\Newtonsoft.Json\Src\Newtonsoft.Json\Utilities\StringBuffer.cs">
      <Link>Imports\Newtonsoft.Json\Utilities\StringBuffer.cs</Link>
    </Compile>
    <Compile Include="..\Imports\Newtonsoft.Json\Src\Newtonsoft.Json\Utilities\StringReference.cs">
      <Link>Imports\Newtonsoft.Json\Utilities\StringReference.cs</Link>
    </Compile>
    <Compile Include="..\Imports\Newtonsoft.Json\Src\Newtonsoft.Json\Utilities\StringUtils.cs">
      <Link>Imports\Newtonsoft.Json\Utilities\StringUtils.cs</Link>
    </Compile>
    <Compile Include="..\Imports\Newtonsoft.Json\Src\Newtonsoft.Json\Utilities\ThreadSafeStore.cs">
      <Link>Imports\Newtonsoft.Json\Utilities\ThreadSafeStore.cs</Link>
    </Compile>
    <Compile Include="..\Imports\Newtonsoft.Json\Src\Newtonsoft.Json\Utilities\TypeExtensions.cs">
      <Link>Imports\Newtonsoft.Json\Utilities\TypeExtensions.cs</Link>
    </Compile>
    <Compile Include="..\Imports\Newtonsoft.Json\Src\Newtonsoft.Json\Utilities\ValidationUtils.cs">
      <Link>Imports\Newtonsoft.Json\Utilities\ValidationUtils.cs</Link>
    </Compile>
    <Compile Include="..\Imports\Newtonsoft.Json\Src\Newtonsoft.Json\WriteState.cs">
      <Link>Imports\Newtonsoft.Json\WriteState.cs</Link>
    </Compile>
    <Compile Include="Commands\DeleteCommandData.cs" />
    <Compile Include="Commands\PatchCommandData.cs" />
    <Compile Include="Commands\PutCommandData.cs" />
    <Compile Include="Connection\HttpRavenRequest.cs" />
    <Compile Include="Connection\HttpRavenRequestFactory.cs" />
    <Compile Include="Connection\HttpRequestHelper.cs" />
    <Compile Include="Connection\WebResponseExtensions.cs" />
    <Compile Include="Data\AggregationOperation.cs" />
    <Compile Include="Data\AggregationOperationExtensions.cs" />
    <Compile Include="Data\Attachment.cs" />
    <Compile Include="Data\BackupStatus.cs" />
    <Compile Include="Data\BatchResult.cs" />
    <Compile Include="Data\BoostedValue.cs" />
    <Compile Include="Data\BuildNumber.cs" />
    <Compile Include="Data\ConnectionStringParser.cs" />
    <Compile Include="Data\Constants.cs" />
    <Compile Include="Data\DatabaseDocument.cs" />
    <Compile Include="Data\DatabaseStatistics.cs" />
    <Compile Include="Commands\ICommandData.cs" />
    <Compile Include="Data\EnumerableExtension.cs" />
    <Compile Include="Data\FacetMode.cs" />
    <Compile Include="Data\Facet.cs" />
    <Compile Include="Data\FacetSetup.cs" />
    <Compile Include="Data\FacetValue.cs" />
    <Compile Include="Data\GetRequest.cs" />
    <Compile Include="Data\GetResponse.cs" />
    <Compile Include="Data\IJsonDocumentMetadata.cs" />
    <Compile Include="Data\IndexStats.cs" />
    <Compile Include="Data\JsonDocument.cs" />
    <Compile Include="Data\JsonDocumentMetadata.cs" />
    <Compile Include="Data\LicensingStatus.cs" />
    <Compile Include="Data\LogItem.cs" />
    <Compile Include="Data\MultiLoadResult.cs" />
    <Compile Include="Data\PatchCommandType.cs" />
    <Compile Include="Data\PatchRequest.cs" />
    <Compile Include="Data\PatchResult.cs" />
    <Compile Include="Data\PutResult.cs" />
    <Compile Include="Data\ServerError.cs" />
    <Compile Include="Data\SortedField.cs" />
    <Compile Include="Data\SpatialIndexQuery.cs" />
    <Compile Include="Data\StringDistanceTypes.cs" />
    <Compile Include="Data\SuggestionQuery.cs" />
    <Compile Include="Data\SuggestionQueryResult.cs" />
    <Compile Include="Data\TransactionInformation.cs" />
    <Compile Include="Data\TransactionMode.cs" />
    <Compile Include="Extensions\ExceptionExtensions.cs" />
    <Compile Include="Exceptions\ConcurrencyException.cs" />
    <Compile Include="Extensions\Buffers.cs" />
    <Compile Include="Extensions\ConcurrentDictionaryExtensions.cs" />
    <Compile Include="Extensions\DictionaryExtensions.cs" />
    <Compile Include="Extensions\DisposableAction.cs" />
    <Compile Include="Extensions\ExpressionExtensions.cs" />
    <Compile Include="Extensions\JsonExtensions.cs" />
    <Compile Include="Default.cs" />
    <Compile Include="Extensions\ListExtensions.cs" />
    <Compile Include="Json\JsonDictionaryDateTimeKeysConverter.cs" />
    <Compile Include="Json\JsonDateTimeISO8601Converter.cs" />
    <Compile Include="Json\JsonFloatConverter.cs" />
    <Compile Include="Json\Linq\DictionaryWithParentSnapshot.cs" />
    <Compile Include="Json\Linq\Extensions.cs" />
    <Compile Include="Json\Linq\RavenJArray.cs" />
    <Compile Include="Json\Linq\RavenJObject.cs" />
    <Compile Include="Json\Linq\RavenJPath.cs" />
    <Compile Include="Json\Linq\RavenJsonConvert.cs" />
    <Compile Include="Json\Linq\RavenJToken.cs" />
    <Compile Include="Json\Linq\RavenJTokenEqualityComparer.cs" />
    <Compile Include="Json\Linq\RavenJTokenReader.cs" />
    <Compile Include="Json\Linq\RavenJTokenWriter.cs" />
    <Compile Include="Json\Linq\RavenJValue.cs" />
    <Compile Include="Json\RavenJsonConverter.cs" />
    <Compile Include="Json\RavenJsonTextReader.cs" />
    <Compile Include="Json\Utilities\MathUtils.cs" />
    <Compile Include="Json\Utilities\MiscellaneousUtils.cs" />
    <Compile Include="Json\Utilities\StringUtils.cs" />
    <Compile Include="Json\Utilities\Tuple.cs" />
    <Compile Include="Linq\DynamicList.cs" />
    <Compile Include="Linq\DynamicNullObject.cs" />
    <Compile Include="MEF\IPartMetadata.cs" />
    <Compile Include="MEF\OrderedPartCollection.cs" />
    <Compile Include="Json\JsonDateTimeOffsetConverter.cs" />
    <Compile Include="Json\JsonMultiDimensionalArrayConverter.cs" />
    <Compile Include="Json\JsonToJsonConverter.cs" />
    <Compile Include="Extensions\MetadataExtensions.cs" />
    <Compile Include="Extensions\Reference.cs" />
    <Compile Include="Extensions\StreamExtensions.cs" />
    <Compile Include="Indexing\FieldIndexing.cs" />
    <Compile Include="Indexing\FieldStorage.cs" />
    <Compile Include="Indexing\IndexDefinition.cs" />
    <Compile Include="Indexing\NumberUtil.cs" />
    <Compile Include="Data\IndexQuery.cs" />
    <Compile Include="Json\DynamicUtil.cs" />
    <Compile Include="Json\JsonDynamicConverter.cs" />
    <Compile Include="Json\JsonEnumConverter.cs" />
    <Compile Include="Json\JsonNumericConverter.cs" />
    <Compile Include="Json\JTokenExtensions.cs" />
    <Compile Include="Linq\DateTools.cs" />
    <Compile Include="Linq\DynamicJsonObject.cs" />
    <Compile Include="MEF\PartMetadata.cs" />
    <Compile Include="Data\QueryResult.cs" />
    <Compile Include="Indexing\SortOptions.cs" />
    <Compile Include="Replication\ReplicationDestination.cs" />
    <Compile Include="Replication\ReplicationDocument.cs" />
    <Compile Include="Smuggler\ISmugglerApi.cs" />
    <Compile Include="Smuggler\SmugglerAction.cs" />
    <Compile Include="Smuggler\SmugglerApiBase.cs" />
    <Compile Include="Smuggler\SmugglerOptions.cs" />
    <Compile Include="SystemTime.cs" />
  </ItemGroup>
  <ItemGroup>
    <None Include="..\Raven.Database\RavenDB.snk">
      <Link>RavenDB.snk</Link>
    </None>
  </ItemGroup>
  <Import Project="$(MSBuildToolsPath)\Microsoft.CSharp.targets" />
  <!-- <Import Project="$(MSBuildProjectDirectory)\..\Tools\StyleCop\StyleCop.Targets" /> -->
  <!-- To modify your build process, add your task inside one of the targets below and uncomment it. 
       Other similar extension points exist, see Microsoft.Common.targets.
  <Target Name="BeforeBuild">
  </Target>
  <Target Name="AfterBuild">
  </Target>
  -->
>>>>>>> 1d9c23a1
</Project><|MERGE_RESOLUTION|>--- conflicted
+++ resolved
@@ -1,4 +1,3 @@
-<<<<<<< HEAD
 ﻿<?xml version="1.0" encoding="utf-8"?>
 <Project ToolsVersion="4.0" DefaultTargets="Build" xmlns="http://schemas.microsoft.com/developer/msbuild/2003">
   <PropertyGroup>
@@ -676,675 +675,4 @@
   <Target Name="AfterBuild">
   </Target>
   -->
-=======
-﻿<?xml version="1.0" encoding="utf-8"?>
-<Project ToolsVersion="4.0" DefaultTargets="Build" xmlns="http://schemas.microsoft.com/developer/msbuild/2003">
-  <PropertyGroup>
-    <Configuration Condition=" '$(Configuration)' == '' ">Debug</Configuration>
-    <Platform Condition=" '$(Platform)' == '' ">AnyCPU</Platform>
-    <ProductVersion>8.0.30703</ProductVersion>
-    <SchemaVersion>2.0</SchemaVersion>
-    <ProjectGuid>{41AC479E-1EB2-4D23-AAF2-E4C8DF1BC2BA}</ProjectGuid>
-    <OutputType>Library</OutputType>
-    <AppDesignerFolder>Properties</AppDesignerFolder>
-    <RootNamespace>Raven.Abstractions</RootNamespace>
-    <AssemblyName>Raven.Abstractions</AssemblyName>
-    <TargetFrameworkVersion>v4.0</TargetFrameworkVersion>
-    <FileAlignment>512</FileAlignment>
-    <TargetFrameworkProfile>Client</TargetFrameworkProfile>
-  </PropertyGroup>
-  <PropertyGroup Condition=" '$(Configuration)|$(Platform)' == 'Debug|AnyCPU' ">
-    <DebugSymbols>true</DebugSymbols>
-    <DebugType>full</DebugType>
-    <Optimize>false</Optimize>
-    <OutputPath>bin\Debug\</OutputPath>
-    <DefineConstants>DEBUG;TRACE</DefineConstants>
-    <ErrorReport>prompt</ErrorReport>
-    <WarningLevel>4</WarningLevel>
-    <NoWarn>1591</NoWarn>
-    <DocumentationFile>bin\Debug\Raven.Abstractions.XML</DocumentationFile>
-  </PropertyGroup>
-  <PropertyGroup Condition=" '$(Configuration)|$(Platform)' == 'Release|AnyCPU' ">
-    <DebugType>pdbonly</DebugType>
-    <Optimize>true</Optimize>
-    <OutputPath>bin\Release\</OutputPath>
-    <DefineConstants>TRACE</DefineConstants>
-    <ErrorReport>prompt</ErrorReport>
-    <WarningLevel>4</WarningLevel>
-    <StyleCopTreatErrorsAsWarnings>false</StyleCopTreatErrorsAsWarnings>
-  </PropertyGroup>
-  <PropertyGroup>
-    <SignAssembly>true</SignAssembly>
-  </PropertyGroup>
-  <PropertyGroup>
-    <AssemblyOriginatorKeyFile>..\Raven.Database\RavenDB.snk</AssemblyOriginatorKeyFile>
-  </PropertyGroup>
-  <ItemGroup>
-    <Reference Include="System" />
-    <Reference Include="System.ComponentModel.Composition" />
-    <Reference Include="System.Configuration" />
-    <Reference Include="System.Core" />
-    <Reference Include="System.Runtime.Serialization" />
-    <Reference Include="System.Xml.Linq" />
-    <Reference Include="System.Data.DataSetExtensions" />
-    <Reference Include="Microsoft.CSharp" />
-    <Reference Include="System.Data" />
-    <Reference Include="System.Xml" />
-  </ItemGroup>
-  <ItemGroup>
-    <Compile Include="..\CommonAssemblyInfo.cs">
-      <Link>Properties\CommonAssemblyInfo.cs</Link>
-    </Compile>
-    <Compile Include="..\Imports\Newtonsoft.Json\Src\Newtonsoft.Json\Bson\BsonBinaryType.cs">
-      <Link>Imports\Newtonsoft.Json\Bson\BsonBinaryType.cs</Link>
-    </Compile>
-    <Compile Include="..\Imports\Newtonsoft.Json\Src\Newtonsoft.Json\Bson\BsonBinaryWriter.cs">
-      <Link>Imports\Newtonsoft.Json\Bson\BsonBinaryWriter.cs</Link>
-    </Compile>
-    <Compile Include="..\Imports\Newtonsoft.Json\Src\Newtonsoft.Json\Bson\BsonObjectId.cs">
-      <Link>Imports\Newtonsoft.Json\Bson\BsonObjectId.cs</Link>
-    </Compile>
-    <Compile Include="..\Imports\Newtonsoft.Json\Src\Newtonsoft.Json\Bson\BsonReader.cs">
-      <Link>Imports\Newtonsoft.Json\Bson\BsonReader.cs</Link>
-    </Compile>
-    <Compile Include="..\Imports\Newtonsoft.Json\Src\Newtonsoft.Json\Bson\BsonToken.cs">
-      <Link>Imports\Newtonsoft.Json\Bson\BsonToken.cs</Link>
-    </Compile>
-    <Compile Include="..\Imports\Newtonsoft.Json\Src\Newtonsoft.Json\Bson\BsonType.cs">
-      <Link>Imports\Newtonsoft.Json\Bson\BsonType.cs</Link>
-    </Compile>
-    <Compile Include="..\Imports\Newtonsoft.Json\Src\Newtonsoft.Json\Bson\BsonWriter.cs">
-      <Link>Imports\Newtonsoft.Json\Bson\BsonWriter.cs</Link>
-    </Compile>
-    <Compile Include="..\Imports\Newtonsoft.Json\Src\Newtonsoft.Json\ConstructorHandling.cs">
-      <Link>Imports\Newtonsoft.Json\ConstructorHandling.cs</Link>
-    </Compile>
-    <Compile Include="..\Imports\Newtonsoft.Json\Src\Newtonsoft.Json\Converters\BinaryConverter.cs">
-      <Link>Imports\Newtonsoft.Json\Converters\BinaryConverter.cs</Link>
-    </Compile>
-    <Compile Include="..\Imports\Newtonsoft.Json\Src\Newtonsoft.Json\Converters\BsonObjectIdConverter.cs">
-      <Link>Imports\Newtonsoft.Json\Converters\BsonObjectIdConverter.cs</Link>
-    </Compile>
-    <Compile Include="..\Imports\Newtonsoft.Json\Src\Newtonsoft.Json\Converters\CustomCreationConverter.cs">
-      <Link>Imports\Newtonsoft.Json\Converters\CustomCreationConverter.cs</Link>
-    </Compile>
-    <Compile Include="..\Imports\Newtonsoft.Json\Src\Newtonsoft.Json\Converters\DataSetConverter.cs">
-      <Link>Imports\Newtonsoft.Json\Converters\DataSetConverter.cs</Link>
-    </Compile>
-    <Compile Include="..\Imports\Newtonsoft.Json\Src\Newtonsoft.Json\Converters\DataTableConverter.cs">
-      <Link>Imports\Newtonsoft.Json\Converters\DataTableConverter.cs</Link>
-    </Compile>
-    <Compile Include="..\Imports\Newtonsoft.Json\Src\Newtonsoft.Json\Converters\DateTimeConverterBase.cs">
-      <Link>Imports\Newtonsoft.Json\Converters\DateTimeConverterBase.cs</Link>
-    </Compile>
-    <Compile Include="..\Imports\Newtonsoft.Json\Src\Newtonsoft.Json\Converters\EntityKeyMemberConverter.cs">
-      <Link>Imports\Newtonsoft.Json\Converters\EntityKeyMemberConverter.cs</Link>
-    </Compile>
-    <Compile Include="..\Imports\Newtonsoft.Json\Src\Newtonsoft.Json\Converters\ExpandoObjectConverter.cs">
-      <Link>Imports\Newtonsoft.Json\Converters\ExpandoObjectConverter.cs</Link>
-    </Compile>
-    <Compile Include="..\Imports\Newtonsoft.Json\Src\Newtonsoft.Json\Converters\IsoDateTimeConverter.cs">
-      <Link>Imports\Newtonsoft.Json\Converters\IsoDateTimeConverter.cs</Link>
-    </Compile>
-    <Compile Include="..\Imports\Newtonsoft.Json\Src\Newtonsoft.Json\Converters\JavaScriptDateTimeConverter.cs">
-      <Link>Imports\Newtonsoft.Json\Converters\JavaScriptDateTimeConverter.cs</Link>
-    </Compile>
-    <Compile Include="..\Imports\Newtonsoft.Json\Src\Newtonsoft.Json\Converters\KeyValuePairConverter.cs">
-      <Link>Imports\Newtonsoft.Json\Converters\KeyValuePairConverter.cs</Link>
-    </Compile>
-    <Compile Include="..\Imports\Newtonsoft.Json\Src\Newtonsoft.Json\Converters\RegexConverter.cs">
-      <Link>Imports\Newtonsoft.Json\Converters\RegexConverter.cs</Link>
-    </Compile>
-    <Compile Include="..\Imports\Newtonsoft.Json\Src\Newtonsoft.Json\Converters\StringEnumConverter.cs">
-      <Link>Imports\Newtonsoft.Json\Converters\StringEnumConverter.cs</Link>
-    </Compile>
-    <Compile Include="..\Imports\Newtonsoft.Json\Src\Newtonsoft.Json\Converters\VersionConverter.cs">
-      <Link>Imports\Newtonsoft.Json\Converters\VersionConverter.cs</Link>
-    </Compile>
-    <Compile Include="..\Imports\Newtonsoft.Json\Src\Newtonsoft.Json\Converters\XmlNodeConverter.cs">
-      <Link>Imports\Newtonsoft.Json\Converters\XmlNodeConverter.cs</Link>
-    </Compile>
-    <Compile Include="..\Imports\Newtonsoft.Json\Src\Newtonsoft.Json\DateFormatHandling.cs">
-      <Link>Imports\Newtonsoft.Json\DateFormatHandling.cs</Link>
-    </Compile>
-    <Compile Include="..\Imports\Newtonsoft.Json\Src\Newtonsoft.Json\DateParseHandling.cs">
-      <Link>Imports\Newtonsoft.Json\DateParseHandling.cs</Link>
-    </Compile>
-    <Compile Include="..\Imports\Newtonsoft.Json\Src\Newtonsoft.Json\DateTimeZoneHandling.cs">
-      <Link>Imports\Newtonsoft.Json\DateTimeZoneHandling.cs</Link>
-    </Compile>
-    <Compile Include="..\Imports\Newtonsoft.Json\Src\Newtonsoft.Json\DefaultValueHandling.cs">
-      <Link>Imports\Newtonsoft.Json\DefaultValueHandling.cs</Link>
-    </Compile>
-    <Compile Include="..\Imports\Newtonsoft.Json\Src\Newtonsoft.Json\FormatterAssemblyStyle.cs">
-      <Link>Imports\Newtonsoft.Json\FormatterAssemblyStyle.cs</Link>
-    </Compile>
-    <Compile Include="..\Imports\Newtonsoft.Json\Src\Newtonsoft.Json\Formatting.cs">
-      <Link>Imports\Newtonsoft.Json\Formatting.cs</Link>
-    </Compile>
-    <Compile Include="..\Imports\Newtonsoft.Json\Src\Newtonsoft.Json\IJsonLineInfo.cs">
-      <Link>Imports\Newtonsoft.Json\IJsonLineInfo.cs</Link>
-    </Compile>
-    <Compile Include="..\Imports\Newtonsoft.Json\Src\Newtonsoft.Json\JsonArrayAttribute.cs">
-      <Link>Imports\Newtonsoft.Json\JsonArrayAttribute.cs</Link>
-    </Compile>
-    <Compile Include="..\Imports\Newtonsoft.Json\Src\Newtonsoft.Json\JsonConstructorAttribute.cs">
-      <Link>Imports\Newtonsoft.Json\JsonConstructorAttribute.cs</Link>
-    </Compile>
-    <Compile Include="..\Imports\Newtonsoft.Json\Src\Newtonsoft.Json\JsonContainerAttribute.cs">
-      <Link>Imports\Newtonsoft.Json\JsonContainerAttribute.cs</Link>
-    </Compile>
-    <Compile Include="..\Imports\Newtonsoft.Json\Src\Newtonsoft.Json\JsonConvert.cs">
-      <Link>Imports\Newtonsoft.Json\JsonConvert.cs</Link>
-    </Compile>
-    <Compile Include="..\Imports\Newtonsoft.Json\Src\Newtonsoft.Json\JsonConverter.cs">
-      <Link>Imports\Newtonsoft.Json\JsonConverter.cs</Link>
-    </Compile>
-    <Compile Include="..\Imports\Newtonsoft.Json\Src\Newtonsoft.Json\JsonConverterAttribute.cs">
-      <Link>Imports\Newtonsoft.Json\JsonConverterAttribute.cs</Link>
-    </Compile>
-    <Compile Include="..\Imports\Newtonsoft.Json\Src\Newtonsoft.Json\JsonConverterCollection.cs">
-      <Link>Imports\Newtonsoft.Json\JsonConverterCollection.cs</Link>
-    </Compile>
-    <Compile Include="..\Imports\Newtonsoft.Json\Src\Newtonsoft.Json\JsonDictionaryAttribute.cs">
-      <Link>Imports\Newtonsoft.Json\JsonDictionaryAttribute.cs</Link>
-    </Compile>
-    <Compile Include="..\Imports\Newtonsoft.Json\Src\Newtonsoft.Json\JsonException.cs">
-      <Link>Imports\Newtonsoft.Json\JsonException.cs</Link>
-    </Compile>
-    <Compile Include="..\Imports\Newtonsoft.Json\Src\Newtonsoft.Json\JsonIgnoreAttribute.cs">
-      <Link>Imports\Newtonsoft.Json\JsonIgnoreAttribute.cs</Link>
-    </Compile>
-    <Compile Include="..\Imports\Newtonsoft.Json\Src\Newtonsoft.Json\JsonObjectAttribute.cs">
-      <Link>Imports\Newtonsoft.Json\JsonObjectAttribute.cs</Link>
-    </Compile>
-    <Compile Include="..\Imports\Newtonsoft.Json\Src\Newtonsoft.Json\JsonPosition.cs">
-      <Link>Imports\Newtonsoft.Json\JsonPosition.cs</Link>
-    </Compile>
-    <Compile Include="..\Imports\Newtonsoft.Json\Src\Newtonsoft.Json\JsonPropertyAttribute.cs">
-      <Link>Imports\Newtonsoft.Json\JsonPropertyAttribute.cs</Link>
-    </Compile>
-    <Compile Include="..\Imports\Newtonsoft.Json\Src\Newtonsoft.Json\JsonReader.cs">
-      <Link>Imports\Newtonsoft.Json\JsonReader.cs</Link>
-    </Compile>
-    <Compile Include="..\Imports\Newtonsoft.Json\Src\Newtonsoft.Json\JsonReaderException.cs">
-      <Link>Imports\Newtonsoft.Json\JsonReaderException.cs</Link>
-    </Compile>
-    <Compile Include="..\Imports\Newtonsoft.Json\Src\Newtonsoft.Json\JsonSerializationException.cs">
-      <Link>Imports\Newtonsoft.Json\JsonSerializationException.cs</Link>
-    </Compile>
-    <Compile Include="..\Imports\Newtonsoft.Json\Src\Newtonsoft.Json\JsonSerializer.cs">
-      <Link>Imports\Newtonsoft.Json\JsonSerializer.cs</Link>
-    </Compile>
-    <Compile Include="..\Imports\Newtonsoft.Json\Src\Newtonsoft.Json\JsonSerializerSettings.cs">
-      <Link>Imports\Newtonsoft.Json\JsonSerializerSettings.cs</Link>
-    </Compile>
-    <Compile Include="..\Imports\Newtonsoft.Json\Src\Newtonsoft.Json\JsonTextReader.cs">
-      <Link>Imports\Newtonsoft.Json\JsonTextReader.cs</Link>
-    </Compile>
-    <Compile Include="..\Imports\Newtonsoft.Json\Src\Newtonsoft.Json\JsonTextWriter.cs">
-      <Link>Imports\Newtonsoft.Json\JsonTextWriter.cs</Link>
-    </Compile>
-    <Compile Include="..\Imports\Newtonsoft.Json\Src\Newtonsoft.Json\JsonToken.cs">
-      <Link>Imports\Newtonsoft.Json\JsonToken.cs</Link>
-    </Compile>
-    <Compile Include="..\Imports\Newtonsoft.Json\Src\Newtonsoft.Json\JsonValidatingReader.cs">
-      <Link>Imports\Newtonsoft.Json\JsonValidatingReader.cs</Link>
-    </Compile>
-    <Compile Include="..\Imports\Newtonsoft.Json\Src\Newtonsoft.Json\JsonWriter.cs">
-      <Link>Imports\Newtonsoft.Json\JsonWriter.cs</Link>
-    </Compile>
-    <Compile Include="..\Imports\Newtonsoft.Json\Src\Newtonsoft.Json\JsonWriterException.cs">
-      <Link>Imports\Newtonsoft.Json\JsonWriterException.cs</Link>
-    </Compile>
-    <Compile Include="..\Imports\Newtonsoft.Json\Src\Newtonsoft.Json\Linq\Extensions.cs">
-      <Link>Imports\Newtonsoft.Json\Linq\Extensions.cs</Link>
-    </Compile>
-    <Compile Include="..\Imports\Newtonsoft.Json\Src\Newtonsoft.Json\Linq\IJEnumerable.cs">
-      <Link>Imports\Newtonsoft.Json\Linq\IJEnumerable.cs</Link>
-    </Compile>
-    <Compile Include="..\Imports\Newtonsoft.Json\Src\Newtonsoft.Json\Linq\JArray.cs">
-      <Link>Imports\Newtonsoft.Json\Linq\JArray.cs</Link>
-    </Compile>
-    <Compile Include="..\Imports\Newtonsoft.Json\Src\Newtonsoft.Json\Linq\JConstructor.cs">
-      <Link>Imports\Newtonsoft.Json\Linq\JConstructor.cs</Link>
-    </Compile>
-    <Compile Include="..\Imports\Newtonsoft.Json\Src\Newtonsoft.Json\Linq\JContainer.cs">
-      <Link>Imports\Newtonsoft.Json\Linq\JContainer.cs</Link>
-    </Compile>
-    <Compile Include="..\Imports\Newtonsoft.Json\Src\Newtonsoft.Json\Linq\JEnumerable.cs">
-      <Link>Imports\Newtonsoft.Json\Linq\JEnumerable.cs</Link>
-    </Compile>
-    <Compile Include="..\Imports\Newtonsoft.Json\Src\Newtonsoft.Json\Linq\JObject.cs">
-      <Link>Imports\Newtonsoft.Json\Linq\JObject.cs</Link>
-    </Compile>
-    <Compile Include="..\Imports\Newtonsoft.Json\Src\Newtonsoft.Json\Linq\JPath.cs">
-      <Link>Imports\Newtonsoft.Json\Linq\JPath.cs</Link>
-    </Compile>
-    <Compile Include="..\Imports\Newtonsoft.Json\Src\Newtonsoft.Json\Linq\JProperty.cs">
-      <Link>Imports\Newtonsoft.Json\Linq\JProperty.cs</Link>
-    </Compile>
-    <Compile Include="..\Imports\Newtonsoft.Json\Src\Newtonsoft.Json\Linq\JPropertyDescriptor.cs">
-      <Link>Imports\Newtonsoft.Json\Linq\JPropertyDescriptor.cs</Link>
-    </Compile>
-    <Compile Include="..\Imports\Newtonsoft.Json\Src\Newtonsoft.Json\Linq\JPropertyKeyedCollection.cs">
-      <Link>Imports\Newtonsoft.Json\Linq\JPropertyKeyedCollection.cs</Link>
-    </Compile>
-    <Compile Include="..\Imports\Newtonsoft.Json\Src\Newtonsoft.Json\Linq\JRaw.cs">
-      <Link>Imports\Newtonsoft.Json\Linq\JRaw.cs</Link>
-    </Compile>
-    <Compile Include="..\Imports\Newtonsoft.Json\Src\Newtonsoft.Json\Linq\JToken.cs">
-      <Link>Imports\Newtonsoft.Json\Linq\JToken.cs</Link>
-    </Compile>
-    <Compile Include="..\Imports\Newtonsoft.Json\Src\Newtonsoft.Json\Linq\JTokenEqualityComparer.cs">
-      <Link>Imports\Newtonsoft.Json\Linq\JTokenEqualityComparer.cs</Link>
-    </Compile>
-    <Compile Include="..\Imports\Newtonsoft.Json\Src\Newtonsoft.Json\Linq\JTokenReader.cs">
-      <Link>Imports\Newtonsoft.Json\Linq\JTokenReader.cs</Link>
-    </Compile>
-    <Compile Include="..\Imports\Newtonsoft.Json\Src\Newtonsoft.Json\Linq\JTokenType.cs">
-      <Link>Imports\Newtonsoft.Json\Linq\JTokenType.cs</Link>
-    </Compile>
-    <Compile Include="..\Imports\Newtonsoft.Json\Src\Newtonsoft.Json\Linq\JTokenWriter.cs">
-      <Link>Imports\Newtonsoft.Json\Linq\JTokenWriter.cs</Link>
-    </Compile>
-    <Compile Include="..\Imports\Newtonsoft.Json\Src\Newtonsoft.Json\Linq\JValue.cs">
-      <Link>Imports\Newtonsoft.Json\Linq\JValue.cs</Link>
-    </Compile>
-    <Compile Include="..\Imports\Newtonsoft.Json\Src\Newtonsoft.Json\MemberSerialization.cs">
-      <Link>Imports\Newtonsoft.Json\MemberSerialization.cs</Link>
-    </Compile>
-    <Compile Include="..\Imports\Newtonsoft.Json\Src\Newtonsoft.Json\MissingMemberHandling.cs">
-      <Link>Imports\Newtonsoft.Json\MissingMemberHandling.cs</Link>
-    </Compile>
-    <Compile Include="..\Imports\Newtonsoft.Json\Src\Newtonsoft.Json\NullValueHandling.cs">
-      <Link>Imports\Newtonsoft.Json\NullValueHandling.cs</Link>
-    </Compile>
-    <Compile Include="..\Imports\Newtonsoft.Json\Src\Newtonsoft.Json\ObjectCreationHandling.cs">
-      <Link>Imports\Newtonsoft.Json\ObjectCreationHandling.cs</Link>
-    </Compile>
-    <Compile Include="..\Imports\Newtonsoft.Json\Src\Newtonsoft.Json\PreserveReferencesHandling.cs">
-      <Link>Imports\Newtonsoft.Json\PreserveReferencesHandling.cs</Link>
-    </Compile>
-    <Compile Include="..\Imports\Newtonsoft.Json\Src\Newtonsoft.Json\ReferenceLoopHandling.cs">
-      <Link>Imports\Newtonsoft.Json\ReferenceLoopHandling.cs</Link>
-    </Compile>
-    <Compile Include="..\Imports\Newtonsoft.Json\Src\Newtonsoft.Json\Required.cs">
-      <Link>Imports\Newtonsoft.Json\Required.cs</Link>
-    </Compile>
-    <Compile Include="..\Imports\Newtonsoft.Json\Src\Newtonsoft.Json\Schema\Extensions.cs">
-      <Link>Imports\Newtonsoft.Json\Schema\Extensions.cs</Link>
-    </Compile>
-    <Compile Include="..\Imports\Newtonsoft.Json\Src\Newtonsoft.Json\Schema\JsonSchema.cs">
-      <Link>Imports\Newtonsoft.Json\Schema\JsonSchema.cs</Link>
-    </Compile>
-    <Compile Include="..\Imports\Newtonsoft.Json\Src\Newtonsoft.Json\Schema\JsonSchemaBuilder.cs">
-      <Link>Imports\Newtonsoft.Json\Schema\JsonSchemaBuilder.cs</Link>
-    </Compile>
-    <Compile Include="..\Imports\Newtonsoft.Json\Src\Newtonsoft.Json\Schema\JsonSchemaConstants.cs">
-      <Link>Imports\Newtonsoft.Json\Schema\JsonSchemaConstants.cs</Link>
-    </Compile>
-    <Compile Include="..\Imports\Newtonsoft.Json\Src\Newtonsoft.Json\Schema\JsonSchemaException.cs">
-      <Link>Imports\Newtonsoft.Json\Schema\JsonSchemaException.cs</Link>
-    </Compile>
-    <Compile Include="..\Imports\Newtonsoft.Json\Src\Newtonsoft.Json\Schema\JsonSchemaGenerator.cs">
-      <Link>Imports\Newtonsoft.Json\Schema\JsonSchemaGenerator.cs</Link>
-    </Compile>
-    <Compile Include="..\Imports\Newtonsoft.Json\Src\Newtonsoft.Json\Schema\JsonSchemaModel.cs">
-      <Link>Imports\Newtonsoft.Json\Schema\JsonSchemaModel.cs</Link>
-    </Compile>
-    <Compile Include="..\Imports\Newtonsoft.Json\Src\Newtonsoft.Json\Schema\JsonSchemaModelBuilder.cs">
-      <Link>Imports\Newtonsoft.Json\Schema\JsonSchemaModelBuilder.cs</Link>
-    </Compile>
-    <Compile Include="..\Imports\Newtonsoft.Json\Src\Newtonsoft.Json\Schema\JsonSchemaNode.cs">
-      <Link>Imports\Newtonsoft.Json\Schema\JsonSchemaNode.cs</Link>
-    </Compile>
-    <Compile Include="..\Imports\Newtonsoft.Json\Src\Newtonsoft.Json\Schema\JsonSchemaNodeCollection.cs">
-      <Link>Imports\Newtonsoft.Json\Schema\JsonSchemaNodeCollection.cs</Link>
-    </Compile>
-    <Compile Include="..\Imports\Newtonsoft.Json\Src\Newtonsoft.Json\Schema\JsonSchemaResolver.cs">
-      <Link>Imports\Newtonsoft.Json\Schema\JsonSchemaResolver.cs</Link>
-    </Compile>
-    <Compile Include="..\Imports\Newtonsoft.Json\Src\Newtonsoft.Json\Schema\JsonSchemaType.cs">
-      <Link>Imports\Newtonsoft.Json\Schema\JsonSchemaType.cs</Link>
-    </Compile>
-    <Compile Include="..\Imports\Newtonsoft.Json\Src\Newtonsoft.Json\Schema\JsonSchemaWriter.cs">
-      <Link>Imports\Newtonsoft.Json\Schema\JsonSchemaWriter.cs</Link>
-    </Compile>
-    <Compile Include="..\Imports\Newtonsoft.Json\Src\Newtonsoft.Json\Schema\UndefinedSchemaIdHandling.cs">
-      <Link>Imports\Newtonsoft.Json\Schema\UndefinedSchemaIdHandling.cs</Link>
-    </Compile>
-    <Compile Include="..\Imports\Newtonsoft.Json\Src\Newtonsoft.Json\Schema\ValidationEventArgs.cs">
-      <Link>Imports\Newtonsoft.Json\Schema\ValidationEventArgs.cs</Link>
-    </Compile>
-    <Compile Include="..\Imports\Newtonsoft.Json\Src\Newtonsoft.Json\Schema\ValidationEventHandler.cs">
-      <Link>Imports\Newtonsoft.Json\Schema\ValidationEventHandler.cs</Link>
-    </Compile>
-    <Compile Include="..\Imports\Newtonsoft.Json\Src\Newtonsoft.Json\SerializationBinder.cs">
-      <Link>Imports\Newtonsoft.Json\SerializationBinder.cs</Link>
-    </Compile>
-    <Compile Include="..\Imports\Newtonsoft.Json\Src\Newtonsoft.Json\Serialization\CachedAttributeGetter.cs">
-      <Link>Imports\Newtonsoft.Json\Serialization\CachedAttributeGetter.cs</Link>
-    </Compile>
-    <Compile Include="..\Imports\Newtonsoft.Json\Src\Newtonsoft.Json\Serialization\CamelCasePropertyNamesContractResolver.cs">
-      <Link>Imports\Newtonsoft.Json\Serialization\CamelCasePropertyNamesContractResolver.cs</Link>
-    </Compile>
-    <Compile Include="..\Imports\Newtonsoft.Json\Src\Newtonsoft.Json\Serialization\DefaultContractResolver.cs">
-      <Link>Imports\Newtonsoft.Json\Serialization\DefaultContractResolver.cs</Link>
-    </Compile>
-    <Compile Include="..\Imports\Newtonsoft.Json\Src\Newtonsoft.Json\Serialization\DefaultReferenceResolver.cs">
-      <Link>Imports\Newtonsoft.Json\Serialization\DefaultReferenceResolver.cs</Link>
-    </Compile>
-    <Compile Include="..\Imports\Newtonsoft.Json\Src\Newtonsoft.Json\Serialization\DefaultSerializationBinder.cs">
-      <Link>Imports\Newtonsoft.Json\Serialization\DefaultSerializationBinder.cs</Link>
-    </Compile>
-    <Compile Include="..\Imports\Newtonsoft.Json\Src\Newtonsoft.Json\Serialization\DynamicValueProvider.cs">
-      <Link>Imports\Newtonsoft.Json\Serialization\DynamicValueProvider.cs</Link>
-    </Compile>
-    <Compile Include="..\Imports\Newtonsoft.Json\Src\Newtonsoft.Json\Serialization\ErrorContext.cs">
-      <Link>Imports\Newtonsoft.Json\Serialization\ErrorContext.cs</Link>
-    </Compile>
-    <Compile Include="..\Imports\Newtonsoft.Json\Src\Newtonsoft.Json\Serialization\ErrorEventArgs.cs">
-      <Link>Imports\Newtonsoft.Json\Serialization\ErrorEventArgs.cs</Link>
-    </Compile>
-    <Compile Include="..\Imports\Newtonsoft.Json\Src\Newtonsoft.Json\Serialization\IContractResolver.cs">
-      <Link>Imports\Newtonsoft.Json\Serialization\IContractResolver.cs</Link>
-    </Compile>
-    <Compile Include="..\Imports\Newtonsoft.Json\Src\Newtonsoft.Json\Serialization\IReferenceResolver.cs">
-      <Link>Imports\Newtonsoft.Json\Serialization\IReferenceResolver.cs</Link>
-    </Compile>
-    <Compile Include="..\Imports\Newtonsoft.Json\Src\Newtonsoft.Json\Serialization\IValueProvider.cs">
-      <Link>Imports\Newtonsoft.Json\Serialization\IValueProvider.cs</Link>
-    </Compile>
-    <Compile Include="..\Imports\Newtonsoft.Json\Src\Newtonsoft.Json\Serialization\JsonArrayContract.cs">
-      <Link>Imports\Newtonsoft.Json\Serialization\JsonArrayContract.cs</Link>
-    </Compile>
-    <Compile Include="..\Imports\Newtonsoft.Json\Src\Newtonsoft.Json\Serialization\JsonContainerContract.cs">
-      <Link>Imports\Newtonsoft.Json\Serialization\JsonContainerContract.cs</Link>
-    </Compile>
-    <Compile Include="..\Imports\Newtonsoft.Json\Src\Newtonsoft.Json\Serialization\JsonContract.cs">
-      <Link>Imports\Newtonsoft.Json\Serialization\JsonContract.cs</Link>
-    </Compile>
-    <Compile Include="..\Imports\Newtonsoft.Json\Src\Newtonsoft.Json\Serialization\JsonDictionaryContract.cs">
-      <Link>Imports\Newtonsoft.Json\Serialization\JsonDictionaryContract.cs</Link>
-    </Compile>
-    <Compile Include="..\Imports\Newtonsoft.Json\Src\Newtonsoft.Json\Serialization\JsonDynamicContract.cs">
-      <Link>Imports\Newtonsoft.Json\Serialization\JsonDynamicContract.cs</Link>
-    </Compile>
-    <Compile Include="..\Imports\Newtonsoft.Json\Src\Newtonsoft.Json\Serialization\JsonFormatterConverter.cs">
-      <Link>Imports\Newtonsoft.Json\Serialization\JsonFormatterConverter.cs</Link>
-    </Compile>
-    <Compile Include="..\Imports\Newtonsoft.Json\Src\Newtonsoft.Json\Serialization\JsonISerializableContract.cs">
-      <Link>Imports\Newtonsoft.Json\Serialization\JsonISerializableContract.cs</Link>
-    </Compile>
-    <Compile Include="..\Imports\Newtonsoft.Json\Src\Newtonsoft.Json\Serialization\JsonLinqContract.cs">
-      <Link>Imports\Newtonsoft.Json\Serialization\JsonLinqContract.cs</Link>
-    </Compile>
-    <Compile Include="..\Imports\Newtonsoft.Json\Src\Newtonsoft.Json\Serialization\JsonObjectContract.cs">
-      <Link>Imports\Newtonsoft.Json\Serialization\JsonObjectContract.cs</Link>
-    </Compile>
-    <Compile Include="..\Imports\Newtonsoft.Json\Src\Newtonsoft.Json\Serialization\JsonPrimitiveContract.cs">
-      <Link>Imports\Newtonsoft.Json\Serialization\JsonPrimitiveContract.cs</Link>
-    </Compile>
-    <Compile Include="..\Imports\Newtonsoft.Json\Src\Newtonsoft.Json\Serialization\JsonProperty.cs">
-      <Link>Imports\Newtonsoft.Json\Serialization\JsonProperty.cs</Link>
-    </Compile>
-    <Compile Include="..\Imports\Newtonsoft.Json\Src\Newtonsoft.Json\Serialization\JsonPropertyCollection.cs">
-      <Link>Imports\Newtonsoft.Json\Serialization\JsonPropertyCollection.cs</Link>
-    </Compile>
-    <Compile Include="..\Imports\Newtonsoft.Json\Src\Newtonsoft.Json\Serialization\JsonSerializerInternalBase.cs">
-      <Link>Imports\Newtonsoft.Json\Serialization\JsonSerializerInternalBase.cs</Link>
-    </Compile>
-    <Compile Include="..\Imports\Newtonsoft.Json\Src\Newtonsoft.Json\Serialization\JsonSerializerInternalReader.cs">
-      <Link>Imports\Newtonsoft.Json\Serialization\JsonSerializerInternalReader.cs</Link>
-    </Compile>
-    <Compile Include="..\Imports\Newtonsoft.Json\Src\Newtonsoft.Json\Serialization\JsonSerializerInternalWriter.cs">
-      <Link>Imports\Newtonsoft.Json\Serialization\JsonSerializerInternalWriter.cs</Link>
-    </Compile>
-    <Compile Include="..\Imports\Newtonsoft.Json\Src\Newtonsoft.Json\Serialization\JsonSerializerProxy.cs">
-      <Link>Imports\Newtonsoft.Json\Serialization\JsonSerializerProxy.cs</Link>
-    </Compile>
-    <Compile Include="..\Imports\Newtonsoft.Json\Src\Newtonsoft.Json\Serialization\JsonStringContract.cs">
-      <Link>Imports\Newtonsoft.Json\Serialization\JsonStringContract.cs</Link>
-    </Compile>
-    <Compile Include="..\Imports\Newtonsoft.Json\Src\Newtonsoft.Json\Serialization\JsonTypeReflector.cs">
-      <Link>Imports\Newtonsoft.Json\Serialization\JsonTypeReflector.cs</Link>
-    </Compile>
-    <Compile Include="..\Imports\Newtonsoft.Json\Src\Newtonsoft.Json\Serialization\LateBoundMetadataTypeAttribute.cs">
-      <Link>Imports\Newtonsoft.Json\Serialization\LateBoundMetadataTypeAttribute.cs</Link>
-    </Compile>
-    <Compile Include="..\Imports\Newtonsoft.Json\Src\Newtonsoft.Json\Serialization\ObjectConstructor.cs">
-      <Link>Imports\Newtonsoft.Json\Serialization\ObjectConstructor.cs</Link>
-    </Compile>
-    <Compile Include="..\Imports\Newtonsoft.Json\Src\Newtonsoft.Json\Serialization\OnErrorAttribute.cs">
-      <Link>Imports\Newtonsoft.Json\Serialization\OnErrorAttribute.cs</Link>
-    </Compile>
-    <Compile Include="..\Imports\Newtonsoft.Json\Src\Newtonsoft.Json\Serialization\ReflectionValueProvider.cs">
-      <Link>Imports\Newtonsoft.Json\Serialization\ReflectionValueProvider.cs</Link>
-    </Compile>
-    <Compile Include="..\Imports\Newtonsoft.Json\Src\Newtonsoft.Json\StreamingContext.cs">
-      <Link>Imports\Newtonsoft.Json\StreamingContext.cs</Link>
-    </Compile>
-    <Compile Include="..\Imports\Newtonsoft.Json\Src\Newtonsoft.Json\TypeNameHandling.cs">
-      <Link>Imports\Newtonsoft.Json\TypeNameHandling.cs</Link>
-    </Compile>
-    <Compile Include="..\Imports\Newtonsoft.Json\Src\Newtonsoft.Json\Utilities\Base64Encoder.cs">
-      <Link>Imports\Newtonsoft.Json\Utilities\Base64Encoder.cs</Link>
-    </Compile>
-    <Compile Include="..\Imports\Newtonsoft.Json\Src\Newtonsoft.Json\Utilities\BidirectionalDictionary.cs">
-      <Link>Imports\Newtonsoft.Json\Utilities\BidirectionalDictionary.cs</Link>
-    </Compile>
-    <Compile Include="..\Imports\Newtonsoft.Json\Src\Newtonsoft.Json\Utilities\CollectionUtils.cs">
-      <Link>Imports\Newtonsoft.Json\Utilities\CollectionUtils.cs</Link>
-    </Compile>
-    <Compile Include="..\Imports\Newtonsoft.Json\Src\Newtonsoft.Json\Utilities\CollectionWrapper.cs">
-      <Link>Imports\Newtonsoft.Json\Utilities\CollectionWrapper.cs</Link>
-    </Compile>
-    <Compile Include="..\Imports\Newtonsoft.Json\Src\Newtonsoft.Json\Utilities\ConvertUtils.cs">
-      <Link>Imports\Newtonsoft.Json\Utilities\ConvertUtils.cs</Link>
-    </Compile>
-    <Compile Include="..\Imports\Newtonsoft.Json\Src\Newtonsoft.Json\Utilities\DateTimeUtils.cs">
-      <Link>Imports\Newtonsoft.Json\Utilities\DateTimeUtils.cs</Link>
-    </Compile>
-    <Compile Include="..\Imports\Newtonsoft.Json\Src\Newtonsoft.Json\Utilities\DictionaryWrapper.cs">
-      <Link>Imports\Newtonsoft.Json\Utilities\DictionaryWrapper.cs</Link>
-    </Compile>
-    <Compile Include="..\Imports\Newtonsoft.Json\Src\Newtonsoft.Json\Utilities\DynamicProxy.cs">
-      <Link>Imports\Newtonsoft.Json\Utilities\DynamicProxy.cs</Link>
-    </Compile>
-    <Compile Include="..\Imports\Newtonsoft.Json\Src\Newtonsoft.Json\Utilities\DynamicProxyMetaObject.cs">
-      <Link>Imports\Newtonsoft.Json\Utilities\DynamicProxyMetaObject.cs</Link>
-    </Compile>
-    <Compile Include="..\Imports\Newtonsoft.Json\Src\Newtonsoft.Json\Utilities\DynamicReflectionDelegateFactory.cs">
-      <Link>Imports\Newtonsoft.Json\Utilities\DynamicReflectionDelegateFactory.cs</Link>
-    </Compile>
-    <Compile Include="..\Imports\Newtonsoft.Json\Src\Newtonsoft.Json\Utilities\DynamicUtils.cs">
-      <Link>Imports\Newtonsoft.Json\Utilities\DynamicUtils.cs</Link>
-    </Compile>
-    <Compile Include="..\Imports\Newtonsoft.Json\Src\Newtonsoft.Json\Utilities\DynamicWrapper.cs">
-      <Link>Imports\Newtonsoft.Json\Utilities\DynamicWrapper.cs</Link>
-    </Compile>
-    <Compile Include="..\Imports\Newtonsoft.Json\Src\Newtonsoft.Json\Utilities\EnumUtils.cs">
-      <Link>Imports\Newtonsoft.Json\Utilities\EnumUtils.cs</Link>
-    </Compile>
-    <Compile Include="..\Imports\Newtonsoft.Json\Src\Newtonsoft.Json\Utilities\EnumValue.cs">
-      <Link>Imports\Newtonsoft.Json\Utilities\EnumValue.cs</Link>
-    </Compile>
-    <Compile Include="..\Imports\Newtonsoft.Json\Src\Newtonsoft.Json\Utilities\EnumValues.cs">
-      <Link>Imports\Newtonsoft.Json\Utilities\EnumValues.cs</Link>
-    </Compile>
-    <Compile Include="..\Imports\Newtonsoft.Json\Src\Newtonsoft.Json\Utilities\ILGeneratorExtensions.cs">
-      <Link>Imports\Newtonsoft.Json\Utilities\ILGeneratorExtensions.cs</Link>
-    </Compile>
-    <Compile Include="..\Imports\Newtonsoft.Json\Src\Newtonsoft.Json\Utilities\JavaScriptUtils.cs">
-      <Link>Imports\Newtonsoft.Json\Utilities\JavaScriptUtils.cs</Link>
-    </Compile>
-    <Compile Include="..\Imports\Newtonsoft.Json\Src\Newtonsoft.Json\Utilities\LateBoundReflectionDelegateFactory.cs">
-      <Link>Imports\Newtonsoft.Json\Utilities\LateBoundReflectionDelegateFactory.cs</Link>
-    </Compile>
-    <Compile Include="..\Imports\Newtonsoft.Json\Src\Newtonsoft.Json\Utilities\LinqBridge.cs">
-      <Link>Imports\Newtonsoft.Json\Utilities\LinqBridge.cs</Link>
-    </Compile>
-    <Compile Include="..\Imports\Newtonsoft.Json\Src\Newtonsoft.Json\Utilities\ListWrapper.cs">
-      <Link>Imports\Newtonsoft.Json\Utilities\ListWrapper.cs</Link>
-    </Compile>
-    <Compile Include="..\Imports\Newtonsoft.Json\Src\Newtonsoft.Json\Utilities\MathUtils.cs">
-      <Link>Imports\Newtonsoft.Json\Utilities\MathUtils.cs</Link>
-    </Compile>
-    <Compile Include="..\Imports\Newtonsoft.Json\Src\Newtonsoft.Json\Utilities\MethodCall.cs">
-      <Link>Imports\Newtonsoft.Json\Utilities\MethodCall.cs</Link>
-    </Compile>
-    <Compile Include="..\Imports\Newtonsoft.Json\Src\Newtonsoft.Json\Utilities\MiscellaneousUtils.cs">
-      <Link>Imports\Newtonsoft.Json\Utilities\MiscellaneousUtils.cs</Link>
-    </Compile>
-    <Compile Include="..\Imports\Newtonsoft.Json\Src\Newtonsoft.Json\Utilities\ReflectionDelegateFactory.cs">
-      <Link>Imports\Newtonsoft.Json\Utilities\ReflectionDelegateFactory.cs</Link>
-    </Compile>
-    <Compile Include="..\Imports\Newtonsoft.Json\Src\Newtonsoft.Json\Utilities\ReflectionUtils.cs">
-      <Link>Imports\Newtonsoft.Json\Utilities\ReflectionUtils.cs</Link>
-    </Compile>
-    <Compile Include="..\Imports\Newtonsoft.Json\Src\Newtonsoft.Json\Utilities\StringBuffer.cs">
-      <Link>Imports\Newtonsoft.Json\Utilities\StringBuffer.cs</Link>
-    </Compile>
-    <Compile Include="..\Imports\Newtonsoft.Json\Src\Newtonsoft.Json\Utilities\StringReference.cs">
-      <Link>Imports\Newtonsoft.Json\Utilities\StringReference.cs</Link>
-    </Compile>
-    <Compile Include="..\Imports\Newtonsoft.Json\Src\Newtonsoft.Json\Utilities\StringUtils.cs">
-      <Link>Imports\Newtonsoft.Json\Utilities\StringUtils.cs</Link>
-    </Compile>
-    <Compile Include="..\Imports\Newtonsoft.Json\Src\Newtonsoft.Json\Utilities\ThreadSafeStore.cs">
-      <Link>Imports\Newtonsoft.Json\Utilities\ThreadSafeStore.cs</Link>
-    </Compile>
-    <Compile Include="..\Imports\Newtonsoft.Json\Src\Newtonsoft.Json\Utilities\TypeExtensions.cs">
-      <Link>Imports\Newtonsoft.Json\Utilities\TypeExtensions.cs</Link>
-    </Compile>
-    <Compile Include="..\Imports\Newtonsoft.Json\Src\Newtonsoft.Json\Utilities\ValidationUtils.cs">
-      <Link>Imports\Newtonsoft.Json\Utilities\ValidationUtils.cs</Link>
-    </Compile>
-    <Compile Include="..\Imports\Newtonsoft.Json\Src\Newtonsoft.Json\WriteState.cs">
-      <Link>Imports\Newtonsoft.Json\WriteState.cs</Link>
-    </Compile>
-    <Compile Include="Commands\DeleteCommandData.cs" />
-    <Compile Include="Commands\PatchCommandData.cs" />
-    <Compile Include="Commands\PutCommandData.cs" />
-    <Compile Include="Connection\HttpRavenRequest.cs" />
-    <Compile Include="Connection\HttpRavenRequestFactory.cs" />
-    <Compile Include="Connection\HttpRequestHelper.cs" />
-    <Compile Include="Connection\WebResponseExtensions.cs" />
-    <Compile Include="Data\AggregationOperation.cs" />
-    <Compile Include="Data\AggregationOperationExtensions.cs" />
-    <Compile Include="Data\Attachment.cs" />
-    <Compile Include="Data\BackupStatus.cs" />
-    <Compile Include="Data\BatchResult.cs" />
-    <Compile Include="Data\BoostedValue.cs" />
-    <Compile Include="Data\BuildNumber.cs" />
-    <Compile Include="Data\ConnectionStringParser.cs" />
-    <Compile Include="Data\Constants.cs" />
-    <Compile Include="Data\DatabaseDocument.cs" />
-    <Compile Include="Data\DatabaseStatistics.cs" />
-    <Compile Include="Commands\ICommandData.cs" />
-    <Compile Include="Data\EnumerableExtension.cs" />
-    <Compile Include="Data\FacetMode.cs" />
-    <Compile Include="Data\Facet.cs" />
-    <Compile Include="Data\FacetSetup.cs" />
-    <Compile Include="Data\FacetValue.cs" />
-    <Compile Include="Data\GetRequest.cs" />
-    <Compile Include="Data\GetResponse.cs" />
-    <Compile Include="Data\IJsonDocumentMetadata.cs" />
-    <Compile Include="Data\IndexStats.cs" />
-    <Compile Include="Data\JsonDocument.cs" />
-    <Compile Include="Data\JsonDocumentMetadata.cs" />
-    <Compile Include="Data\LicensingStatus.cs" />
-    <Compile Include="Data\LogItem.cs" />
-    <Compile Include="Data\MultiLoadResult.cs" />
-    <Compile Include="Data\PatchCommandType.cs" />
-    <Compile Include="Data\PatchRequest.cs" />
-    <Compile Include="Data\PatchResult.cs" />
-    <Compile Include="Data\PutResult.cs" />
-    <Compile Include="Data\ServerError.cs" />
-    <Compile Include="Data\SortedField.cs" />
-    <Compile Include="Data\SpatialIndexQuery.cs" />
-    <Compile Include="Data\StringDistanceTypes.cs" />
-    <Compile Include="Data\SuggestionQuery.cs" />
-    <Compile Include="Data\SuggestionQueryResult.cs" />
-    <Compile Include="Data\TransactionInformation.cs" />
-    <Compile Include="Data\TransactionMode.cs" />
-    <Compile Include="Extensions\ExceptionExtensions.cs" />
-    <Compile Include="Exceptions\ConcurrencyException.cs" />
-    <Compile Include="Extensions\Buffers.cs" />
-    <Compile Include="Extensions\ConcurrentDictionaryExtensions.cs" />
-    <Compile Include="Extensions\DictionaryExtensions.cs" />
-    <Compile Include="Extensions\DisposableAction.cs" />
-    <Compile Include="Extensions\ExpressionExtensions.cs" />
-    <Compile Include="Extensions\JsonExtensions.cs" />
-    <Compile Include="Default.cs" />
-    <Compile Include="Extensions\ListExtensions.cs" />
-    <Compile Include="Json\JsonDictionaryDateTimeKeysConverter.cs" />
-    <Compile Include="Json\JsonDateTimeISO8601Converter.cs" />
-    <Compile Include="Json\JsonFloatConverter.cs" />
-    <Compile Include="Json\Linq\DictionaryWithParentSnapshot.cs" />
-    <Compile Include="Json\Linq\Extensions.cs" />
-    <Compile Include="Json\Linq\RavenJArray.cs" />
-    <Compile Include="Json\Linq\RavenJObject.cs" />
-    <Compile Include="Json\Linq\RavenJPath.cs" />
-    <Compile Include="Json\Linq\RavenJsonConvert.cs" />
-    <Compile Include="Json\Linq\RavenJToken.cs" />
-    <Compile Include="Json\Linq\RavenJTokenEqualityComparer.cs" />
-    <Compile Include="Json\Linq\RavenJTokenReader.cs" />
-    <Compile Include="Json\Linq\RavenJTokenWriter.cs" />
-    <Compile Include="Json\Linq\RavenJValue.cs" />
-    <Compile Include="Json\RavenJsonConverter.cs" />
-    <Compile Include="Json\RavenJsonTextReader.cs" />
-    <Compile Include="Json\Utilities\MathUtils.cs" />
-    <Compile Include="Json\Utilities\MiscellaneousUtils.cs" />
-    <Compile Include="Json\Utilities\StringUtils.cs" />
-    <Compile Include="Json\Utilities\Tuple.cs" />
-    <Compile Include="Linq\DynamicList.cs" />
-    <Compile Include="Linq\DynamicNullObject.cs" />
-    <Compile Include="MEF\IPartMetadata.cs" />
-    <Compile Include="MEF\OrderedPartCollection.cs" />
-    <Compile Include="Json\JsonDateTimeOffsetConverter.cs" />
-    <Compile Include="Json\JsonMultiDimensionalArrayConverter.cs" />
-    <Compile Include="Json\JsonToJsonConverter.cs" />
-    <Compile Include="Extensions\MetadataExtensions.cs" />
-    <Compile Include="Extensions\Reference.cs" />
-    <Compile Include="Extensions\StreamExtensions.cs" />
-    <Compile Include="Indexing\FieldIndexing.cs" />
-    <Compile Include="Indexing\FieldStorage.cs" />
-    <Compile Include="Indexing\IndexDefinition.cs" />
-    <Compile Include="Indexing\NumberUtil.cs" />
-    <Compile Include="Data\IndexQuery.cs" />
-    <Compile Include="Json\DynamicUtil.cs" />
-    <Compile Include="Json\JsonDynamicConverter.cs" />
-    <Compile Include="Json\JsonEnumConverter.cs" />
-    <Compile Include="Json\JsonNumericConverter.cs" />
-    <Compile Include="Json\JTokenExtensions.cs" />
-    <Compile Include="Linq\DateTools.cs" />
-    <Compile Include="Linq\DynamicJsonObject.cs" />
-    <Compile Include="MEF\PartMetadata.cs" />
-    <Compile Include="Data\QueryResult.cs" />
-    <Compile Include="Indexing\SortOptions.cs" />
-    <Compile Include="Replication\ReplicationDestination.cs" />
-    <Compile Include="Replication\ReplicationDocument.cs" />
-    <Compile Include="Smuggler\ISmugglerApi.cs" />
-    <Compile Include="Smuggler\SmugglerAction.cs" />
-    <Compile Include="Smuggler\SmugglerApiBase.cs" />
-    <Compile Include="Smuggler\SmugglerOptions.cs" />
-    <Compile Include="SystemTime.cs" />
-  </ItemGroup>
-  <ItemGroup>
-    <None Include="..\Raven.Database\RavenDB.snk">
-      <Link>RavenDB.snk</Link>
-    </None>
-  </ItemGroup>
-  <Import Project="$(MSBuildToolsPath)\Microsoft.CSharp.targets" />
-  <!-- <Import Project="$(MSBuildProjectDirectory)\..\Tools\StyleCop\StyleCop.Targets" /> -->
-  <!-- To modify your build process, add your task inside one of the targets below and uncomment it. 
-       Other similar extension points exist, see Microsoft.Common.targets.
-  <Target Name="BeforeBuild">
-  </Target>
-  <Target Name="AfterBuild">
-  </Target>
-  -->
->>>>>>> 1d9c23a1
 </Project>