--- conflicted
+++ resolved
@@ -13,6 +13,7 @@
 	class Program
 	{
 		static XNamespace xmlns = XNamespace.Get("http://schemas.microsoft.com/developer/msbuild/2003");
+		private static Dictionary<string, string> net45Guids;
 
 		private static void Main(string[] args)
 		{
@@ -27,10 +28,8 @@
 			/*GenerateSilverlight4(@"Raven.Client.Silverlight\Raven.Client.Silverlight.csproj",
 			                     @"Raven.Client.Silverlight\Raven.Client.Silverlight.g.4.csproj");*/
 
-<<<<<<< HEAD
+
 			/* In RavenDB 3.0 we already using .NET 4.5
-			
-=======
 			net45Guids = new Dictionary<string, string>
 			{
 				{"Raven.Abstractions", "{B903FE56-0230-46FE-9458-AEFFEE294179}"},
@@ -48,7 +47,6 @@
 				{"Raven.Bundles.UniqueConstraints", "{2B7E14D7-770F-43DE-A1D1-EC2B01F68A55}"},
 				{"Raven.Web", "{6BB5ECF3-48FE-4FF7-B522-ABBAC1E259D4}"},
 			};
->>>>>>> c5349340
 
 			Generate45("Raven.Abstractions");
 
@@ -73,9 +71,6 @@
 					   "Raven.Client.Embedded",
 					   "Raven.Database",
 					   "Raven.Server");
-<<<<<<< HEAD
-			 */
-=======
 
 			Generate45("Raven.Client.MvcIntegration",
 					   "Raven.Abstractions",
@@ -108,30 +103,14 @@
 			Generate45("Raven.Web",
 					   "Raven.Abstractions",
 					   "Raven.Database");
->>>>>>> c5349340
 		}
 
 		private static void Generate45(string assemblyName, params string[] references)
 		{
-<<<<<<< HEAD
-			var net45Guids = new Dictionary<string, string>
-			{
-				{"Raven.Abstractions", "{B903FE56-0230-46FE-9458-AEFFEE294179}"},
-				{"Raven.Client.Lightweight", "{E43AA81B-E924-4D7E-8C02-7EF691EBE9EC}"},
-				{"Raven.Database", "{FAEBA971-1A36-4D42-8E98-043E617F1FE5}"},
-				{"Raven.Client.Embedded", "{ACA1B0BD-3455-4EC4-9388-539EF7CFC945}"},
-				{"Raven.Server", "{516EAEEA-D566-4410-BB9F-8354E5611B58}"},
-				{"Raven.Tests.Helpers", "{41D3D8AD-9095-47C3-93BE-3023857574AF}"},
-			};
-
-			string srcPath = assemblyName + @"\" + assemblyName + ".csproj";
-			string destFile= assemblyName + @"\" + assemblyName + ".g.45.csproj";
-=======
 			var folder = assemblyName;
 			assemblyName = assemblyName.Replace("Bundles/", "");
 			string srcPath = folder + @"\" + assemblyName + ".csproj";
 			string destFile = folder + @"\" + assemblyName + ".g.45.csproj";
->>>>>>> c5349340
 
 			var database = XDocument.Load(srcPath);
 			foreach (var element in database.Root.Descendants(xmlns + "DefineConstants").ToArray())
