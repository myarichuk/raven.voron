<<<<<<< HEAD
//-----------------------------------------------------------------------
// <copyright file="ForwardToRavenRespondersFactory.cs" company="Hibernating Rhinos LTD">
//     Copyright (c) Hibernating Rhinos LTD. All rights reserved.
// </copyright>
//-----------------------------------------------------------------------
using System;
using System.Web;
using System.Web.Hosting;
using NLog;
using Raven.Database;
using Raven.Database.Config;
using Raven.Database.Server;
using Raven.Database.Server.Abstractions;

namespace Raven.Web
{
	public class ForwardToRavenRespondersFactory : IHttpHandlerFactory
	{
		internal static DocumentDatabase database;
		internal static HttpServer server;
		private static readonly object locker = new object();

		private static Logger log = LogManager.GetCurrentClassLogger();

		public class ReleaseRavenDBWhenAppDomainIsTornDown : IRegisteredObject
		{
			public void Stop(bool immediate)
			{
				Shutdown();
				HostingEnvironment.UnregisterObject(this);
			}
		}

		public IHttpHandler GetHandler(HttpContext context, string requestType, string url, string pathTranslated)
		{
			if (database == null)
				throw new InvalidOperationException("Database has not been initialized properly");
			if (server == null)
				throw new InvalidOperationException("Server has not been initialized properly");

			var reqUrl = UrlExtension.GetRequestUrlFromRawUrl(context.Request.RawUrl, database.Configuration);

			if (HttpServer.ChangesQuery.IsMatch(reqUrl))
			{
				return new ChangesCurrentDatabaseForwardingHandler(server);
			}


			return new ForwardToRavenResponders(server);
		}

		public void ReleaseHandler(IHttpHandler handler)
		{
		}

		public static void Init()
		{
			if (database != null)
				return;
			
			lock (locker)
			{
				if (database != null)
					return;

				log.Info("Setting up RavenDB Http Integration to the ASP.Net Pipeline");
				try
				{
					var ravenConfiguration = new RavenConfiguration();
					HttpEndpointRegistration.RegisterHttpEndpointTarget();
					database = new DocumentDatabase(ravenConfiguration);
					database.SpinBackgroundWorkers();
					server = new HttpServer(ravenConfiguration, database);
					server.Init();
				}
				catch
				{
					if (database != null)
					{
						database.Dispose();
						database = null;
					}
					if (server != null)
					{
						server.Dispose();
						server = null;
					}
					throw;
				}

				HostingEnvironment.RegisterObject(new ReleaseRavenDBWhenAppDomainIsTornDown());
			}
		}

		public static void Shutdown()
		{
			lock (locker)
			{
				log.Info("Disposing of RavenDB Http Integration to the ASP.Net Pipeline");
				if (server != null)
					server.Dispose();

				if (database != null)
					database.Dispose();

				server = null;
				database = null;
			}
		}
	}
=======
//-----------------------------------------------------------------------
// <copyright file="ForwardToRavenRespondersFactory.cs" company="Hibernating Rhinos LTD">
//     Copyright (c) Hibernating Rhinos LTD. All rights reserved.
// </copyright>
//-----------------------------------------------------------------------
using System;
using System.Threading;
using System.Threading.Tasks;
using System.Web;
using System.Web.Hosting;
using NLog;
using Raven.Database;
using Raven.Database.Config;
using Raven.Database.Server;

namespace Raven.Web
{
	public class ForwardToRavenRespondersFactory : IHttpHandlerFactory
	{
		internal static DocumentDatabase database;
		internal static HttpServer server;
		private static readonly object locker = new object();

		private static Logger log = LogManager.GetCurrentClassLogger();

		public class ReleaseRavenDBWhenAppDomainIsTornDown : IRegisteredObject
		{
			private Task shutdownTask;

			public void Stop(bool immediate)
			{
				if (shutdownTask == null)
				{
					lock (this)
					{
						Thread.MemoryBarrier();
						if (shutdownTask == null)
						{
							shutdownTask = Task.Factory.StartNew(Shutdown)
								.ContinueWith(_ =>
								              	{
								              		GC.KeepAlive(_.Exception); // ensure no unobserved exception
								              		HostingEnvironment.UnregisterObject(this);
								              	});
						}
					}
				}
				
				if (immediate)
				{
					shutdownTask.Wait();
					// we already called this from the task's continue with, but
					// let us make sure that this is called _before_ we return 
					// from this method when immediate = true.
					HostingEnvironment.UnregisterObject(this);
				}
			}
		}

		public IHttpHandler GetHandler(HttpContext context, string requestType, string url, string pathTranslated)
		{
			if (database == null)
				throw new InvalidOperationException("Database has not been initialized properly");
			if (server == null)
				throw new InvalidOperationException("Server has not been initialized properly");

			return new ForwardToRavenResponders(server);
		}

		public void ReleaseHandler(IHttpHandler handler)
		{
		}

		public static void Init()
		{
			if (database != null)
				return;

			lock (locker)
			{
				if (database != null)
					return;

				log.Info("Setting up RavenDB Http Integration to the ASP.Net Pipeline");
				try
				{
					var ravenConfiguration = new RavenConfiguration();
					HttpEndpointRegistration.RegisterHttpEndpointTarget();
					database = new DocumentDatabase(ravenConfiguration);
					database.SpinBackgroundWorkers();
					server = new HttpServer(ravenConfiguration, database);
					server.Init();
				}
				catch
				{
					if (database != null)
					{
						database.Dispose();
						database = null;
					}
					if (server != null)
					{
						server.Dispose();
						server = null;
					}
					throw;
				}

				HostingEnvironment.RegisterObject(new ReleaseRavenDBWhenAppDomainIsTornDown());
			}
		}

		public static void Shutdown()
		{
			lock (locker)
			{
				log.Info("Disposing of RavenDB Http Integration to the ASP.Net Pipeline");
				if (server != null)
					server.Dispose();

				if (database != null)
					database.Dispose();

				server = null;
				database = null;
			}
		}
	}
>>>>>>> a778510c
}<|MERGE_RESOLUTION|>--- conflicted
+++ resolved
@@ -1,115 +1,3 @@
-<<<<<<< HEAD
-//-----------------------------------------------------------------------
-// <copyright file="ForwardToRavenRespondersFactory.cs" company="Hibernating Rhinos LTD">
-//     Copyright (c) Hibernating Rhinos LTD. All rights reserved.
-// </copyright>
-//-----------------------------------------------------------------------
-using System;
-using System.Web;
-using System.Web.Hosting;
-using NLog;
-using Raven.Database;
-using Raven.Database.Config;
-using Raven.Database.Server;
-using Raven.Database.Server.Abstractions;
-
-namespace Raven.Web
-{
-	public class ForwardToRavenRespondersFactory : IHttpHandlerFactory
-	{
-		internal static DocumentDatabase database;
-		internal static HttpServer server;
-		private static readonly object locker = new object();
-
-		private static Logger log = LogManager.GetCurrentClassLogger();
-
-		public class ReleaseRavenDBWhenAppDomainIsTornDown : IRegisteredObject
-		{
-			public void Stop(bool immediate)
-			{
-				Shutdown();
-				HostingEnvironment.UnregisterObject(this);
-			}
-		}
-
-		public IHttpHandler GetHandler(HttpContext context, string requestType, string url, string pathTranslated)
-		{
-			if (database == null)
-				throw new InvalidOperationException("Database has not been initialized properly");
-			if (server == null)
-				throw new InvalidOperationException("Server has not been initialized properly");
-
-			var reqUrl = UrlExtension.GetRequestUrlFromRawUrl(context.Request.RawUrl, database.Configuration);
-
-			if (HttpServer.ChangesQuery.IsMatch(reqUrl))
-			{
-				return new ChangesCurrentDatabaseForwardingHandler(server);
-			}
-
-
-			return new ForwardToRavenResponders(server);
-		}
-
-		public void ReleaseHandler(IHttpHandler handler)
-		{
-		}
-
-		public static void Init()
-		{
-			if (database != null)
-				return;
-			
-			lock (locker)
-			{
-				if (database != null)
-					return;
-
-				log.Info("Setting up RavenDB Http Integration to the ASP.Net Pipeline");
-				try
-				{
-					var ravenConfiguration = new RavenConfiguration();
-					HttpEndpointRegistration.RegisterHttpEndpointTarget();
-					database = new DocumentDatabase(ravenConfiguration);
-					database.SpinBackgroundWorkers();
-					server = new HttpServer(ravenConfiguration, database);
-					server.Init();
-				}
-				catch
-				{
-					if (database != null)
-					{
-						database.Dispose();
-						database = null;
-					}
-					if (server != null)
-					{
-						server.Dispose();
-						server = null;
-					}
-					throw;
-				}
-
-				HostingEnvironment.RegisterObject(new ReleaseRavenDBWhenAppDomainIsTornDown());
-			}
-		}
-
-		public static void Shutdown()
-		{
-			lock (locker)
-			{
-				log.Info("Disposing of RavenDB Http Integration to the ASP.Net Pipeline");
-				if (server != null)
-					server.Dispose();
-
-				if (database != null)
-					database.Dispose();
-
-				server = null;
-				database = null;
-			}
-		}
-	}
-=======
 //-----------------------------------------------------------------------
 // <copyright file="ForwardToRavenRespondersFactory.cs" company="Hibernating Rhinos LTD">
 //     Copyright (c) Hibernating Rhinos LTD. All rights reserved.
@@ -124,6 +12,7 @@
 using Raven.Database;
 using Raven.Database.Config;
 using Raven.Database.Server;
+using Raven.Database.Server.Abstractions;
 
 namespace Raven.Web
 {
@@ -164,9 +53,9 @@
 					// we already called this from the task's continue with, but
 					// let us make sure that this is called _before_ we return 
 					// from this method when immediate = true.
-					HostingEnvironment.UnregisterObject(this);
-				}
+				HostingEnvironment.UnregisterObject(this);
 			}
+		}
 		}
 
 		public IHttpHandler GetHandler(HttpContext context, string requestType, string url, string pathTranslated)
@@ -175,6 +64,14 @@
 				throw new InvalidOperationException("Database has not been initialized properly");
 			if (server == null)
 				throw new InvalidOperationException("Server has not been initialized properly");
+
+			var reqUrl = UrlExtension.GetRequestUrlFromRawUrl(context.Request.RawUrl, database.Configuration);
+
+			if (HttpServer.ChangesQuery.IsMatch(reqUrl))
+			{
+				return new ChangesCurrentDatabaseForwardingHandler(server);
+			}
+
 
 			return new ForwardToRavenResponders(server);
 		}
@@ -238,5 +135,4 @@
 			}
 		}
 	}
->>>>>>> a778510c
 }