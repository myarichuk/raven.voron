//-----------------------------------------------------------------------
// <copyright file="AbstractDocumentCodec.cs" company="Hibernating Rhinos LTD">
//     Copyright (c) Hibernating Rhinos LTD. All rights reserved.
// </copyright>
//-----------------------------------------------------------------------
using System.ComponentModel.Composition;
using System.IO;
using Raven.Json.Linq;

namespace Raven.Database.Plugins
{
	[InheritedExport]
<<<<<<< HEAD
	public abstract class AbstractDocumentCodec
{	
=======
	public abstract class AbstractDocumentCodec : IRequiresDocumentDatabaseInitialization
	{
		public virtual void Initialize(DocumentDatabase database)
		{
		}

>>>>>>> d8992206
		public abstract Stream Encode(string key, RavenJObject data, RavenJObject metadata, Stream dataStream);

		public abstract Stream Decode(string key, RavenJObject metadata, Stream dataStream);
	}
}<|MERGE_RESOLUTION|>--- conflicted
+++ resolved
@@ -10,17 +10,12 @@
 namespace Raven.Database.Plugins
 {
 	[InheritedExport]
-<<<<<<< HEAD
-	public abstract class AbstractDocumentCodec
-{	
-=======
 	public abstract class AbstractDocumentCodec : IRequiresDocumentDatabaseInitialization
 	{
 		public virtual void Initialize(DocumentDatabase database)
 		{
 		}
 
->>>>>>> d8992206
 		public abstract Stream Encode(string key, RavenJObject data, RavenJObject metadata, Stream dataStream);
 
 		public abstract Stream Decode(string key, RavenJObject metadata, Stream dataStream);
