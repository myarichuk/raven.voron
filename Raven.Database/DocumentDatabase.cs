--- conflicted
+++ resolved
@@ -2369,7 +2369,6 @@
 								{"definition", RavenJObject.FromObject(IndexDefinitionStorage.GetTransformerDefinition(indexName))}
 							}));
 
-<<<<<<< HEAD
         }
 
         public JsonDocument GetWithTransformer(string key, string transformer, TransactionInformation transactionInformation, Dictionary<string, RavenJToken> queryInputs)
@@ -2395,50 +2394,6 @@
 
                     if (transformed.Length == 0)
                         return;
-
-                    result = new JsonDocument
-                    {
-                        Etag = document.Etag,
-                        NonAuthoritativeInformation = document.NonAuthoritativeInformation,
-                        LastModified = document.LastModified,
-                    };
-                    result.DataAsJson = new RavenJObject { { "$values", new RavenJArray(transformed) } };
-                }
-            });
-            return result;
-        }
-
-        public TransformerDefinition GetTransformerDefinition(string name)
-        {
-            return IndexDefinitionStorage.GetTransformerDefinition(name);
-        }
-    }
-=======
-		}
-
-		public JsonDocument GetWithTransformer(string key, string transformer, TransactionInformation transactionInformation, Dictionary<string, RavenJToken> queryInputs)
-		{
-			JsonDocument result = null;
-			TransactionalStorage.Batch(
-			actions =>
-			{
-				var docRetriever = new DocumentRetriever(actions, ReadTriggers, inFlightTransactionalState, queryInputs);
-				using (new CurrentTransformationScope(docRetriever))
-				{
-					var document = Get(key, transactionInformation);
-					if (document == null)
-						return;
-
-					var storedTransformer = IndexDefinitionStorage.GetTransformer(transformer);
-					if (storedTransformer == null)
-						throw new InvalidOperationException("No transformer with the name: " + transformer);
-
-					var transformed = storedTransformer.TransformResultsDefinition(new[] { new DynamicJsonObject(document.ToJson()) })
-									 .Select(x => JsonExtensions.ToJObject(x))
-									 .ToArray();
-
-					if (transformed.Length == 0)
-						return;
 
 					result = new JsonDocument
 					{
@@ -2452,10 +2407,9 @@
 			return result;
 		}
 
-		public TransformerDefinition GetTransformerDefinition(string name)
-		{
-			return IndexDefinitionStorage.GetTransformerDefinition(name);
-		}
-	}
->>>>>>> c1a2d534
+        public TransformerDefinition GetTransformerDefinition(string name)
+        {
+            return IndexDefinitionStorage.GetTransformerDefinition(name);
+        }
+    }
 }