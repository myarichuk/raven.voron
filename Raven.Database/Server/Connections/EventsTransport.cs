﻿// -----------------------------------------------------------------------
//  <copyright file="EventsTransport.cs" company="Hibernating Rhinos LTD">
//      Copyright (c) Hibernating Rhinos LTD. All rights reserved.
//  </copyright>
// -----------------------------------------------------------------------
using System;
using System.Collections.Concurrent;
using System.Threading.Tasks;
using Raven.Abstractions.Data;
using Raven.Abstractions.Logging;
using Raven.Abstractions.Util;
using Raven.Database.Server.Abstractions;
using Raven.Database.Util;
using Raven.Imports.Newtonsoft.Json;

namespace Raven.Database.Server.Connections
{
	public class EventsTransport : IDisposable
	{
		private readonly ILog log = LogManager.GetCurrentClassLogger();

		private readonly IHttpContext context;

		public string Id { get; private set; }
		public bool Connected { get; set; }

		public event Action Disconnected = delegate { };

        private readonly ConcurrentQueue<object> msgs = new ConcurrentQueue<object>();
        private readonly AsyncManualResetEvent manualResetEvent = new AsyncManualResetEvent();

		public EventsTransport(IHttpContext context)
		{
			this.context = context;
			Connected = true;
			Id = context.Request.QueryString["id"];
			if (string.IsNullOrEmpty(Id))
				throw new ArgumentException("Id is mandatory");

		}

		public async Task ProcessAsync()
		{
			context.Response.ContentType = "text/event-stream";
            while (Connected)
		    {
		        try
		        {
		            var result = await manualResetEvent.WaitAsync(5000);
		            if (Connected == false)
		                return;

		            if (result == false)
		            {
		                await context.Response.WriteAsync("data: { 'Type': 'Heartbeat' }\r\n\r\n");
		                continue;
		            }
                    manualResetEvent.Reset();
		            object msg;
		            while (msgs.TryDequeue(out msg))
		            {
		                var obj = JsonConvert.SerializeObject(msg, Formatting.None, new EtagJsonConverter());
		                await context.Response.WriteAsync("data: " + obj + "\r\n\r\n");
		            }
		        }
		        catch (Exception e)
		        {
		            Connected = false;
                    log.DebugException("Error when using events transport", e);
                    Disconnected();
		        }
		    }
		}

<<<<<<< HEAD
        public void Dispose()
        {
	        try
	        {
		        context.Response.WriteAsync("data: " +
											JsonConvert.SerializeObject(new {Type = "Disconnect"}, Formatting.None, new EtagJsonConverter()) +
											"\r\n\r\n").Wait();
	        }
	        catch (AggregateException agEx)
	        {
		        log.DebugException("Error sending disconnect for events transport", agEx.Flatten());
	        }

	        Disconnect();
        }
=======
	    public void Dispose()
	    {
	        Connected = false;
            manualResetEvent.Set();
	    }

	    public void SendAsync(object msg)
	    {
	        msgs.Enqueue(msg);
            manualResetEvent.Set();
	    }
>>>>>>> f1b2505f
	}
}<|MERGE_RESOLUTION|>--- conflicted
+++ resolved
@@ -43,63 +43,50 @@
 		{
 			context.Response.ContentType = "text/event-stream";
             while (Connected)
-		    {
-		        try
-		        {
+		{
+			try
+			{
 		            var result = await manualResetEvent.WaitAsync(5000);
 		            if (Connected == false)
 		                return;
 
 		            if (result == false)
-		            {
+		{
 		                await context.Response.WriteAsync("data: { 'Type': 'Heartbeat' }\r\n\r\n");
 		                continue;
-		            }
+			}
                     manualResetEvent.Reset();
 		            object msg;
 		            while (msgs.TryDequeue(out msg))
-		            {
+			{
 		                var obj = JsonConvert.SerializeObject(msg, Formatting.None, new EtagJsonConverter());
 		                await context.Response.WriteAsync("data: " + obj + "\r\n\r\n");
-		            }
-		        }
-		        catch (Exception e)
-		        {
+			}
+		}
+			catch (Exception e)
+			{
 		            Connected = false;
                     log.DebugException("Error when using events transport", e);
                     Disconnected();
-		        }
-		    }
+			}
+		}
 		}
 
-<<<<<<< HEAD
-        public void Dispose()
+	    public void Dispose()
+		{
+			Connected = false;
+            manualResetEvent.Set();
+		}
+
+	    public void SendAsync(object msg)
         {
-	        try
-	        {
-		        context.Response.WriteAsync("data: " +
-											JsonConvert.SerializeObject(new {Type = "Disconnect"}, Formatting.None, new EtagJsonConverter()) +
-											"\r\n\r\n").Wait();
-	        }
-	        catch (AggregateException agEx)
-	        {
+	        msgs.Enqueue(msg);
+            manualResetEvent.Set();
+	    }
 		        log.DebugException("Error sending disconnect for events transport", agEx.Flatten());
 	        }
 
 	        Disconnect();
         }
-=======
-	    public void Dispose()
-	    {
-	        Connected = false;
-            manualResetEvent.Set();
-	    }
-
-	    public void SendAsync(object msg)
-	    {
-	        msgs.Enqueue(msg);
-            manualResetEvent.Set();
-	    }
->>>>>>> f1b2505f
 	}
 }